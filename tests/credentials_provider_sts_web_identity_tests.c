/*
 * Copyright 2010-2018 Amazon.com, Inc. or its affiliates. All Rights Reserved.
 *
 * Licensed under the Apache License, Version 2.0 (the "License").
 * You may not use this file except in compliance with the License.
 * A copy of the License is located at
 *
 *  http://aws.amazon.com/apache2.0
 *
 * or in the "license" file accompanying this file. This file is distributed
 * on an "AS IS" BASIS, WITHOUT WARRANTIES OR CONDITIONS OF ANY KIND, either
 * express or implied. See the License for the specific language governing
 * permissions and limitations under the License.
 */

#include <aws/testing/aws_test_harness.h>

#include "shared_credentials_test_definitions.h"
#include <aws/auth/credentials.h>
#include <aws/auth/private/credentials_utils.h>
#include <aws/common/clock.h>
#include <aws/common/condition_variable.h>
#include <aws/common/date_time.h>
#include <aws/common/environment.h>
#include <aws/common/string.h>
#include <aws/common/thread.h>
#include <aws/http/request_response.h>
#include <aws/http/status_code.h>
#include <aws/io/channel_bootstrap.h>
#include <aws/io/event_loop.h>
#include <aws/io/logging.h>
#include <aws/io/socket.h>
#include <aws/io/stream.h>
#include <aws/io/tls_channel_handler.h>

struct aws_mock_sts_web_identity_tester {
    struct aws_byte_buf request_body;

    struct aws_array_list response_data_callbacks;
    bool is_connection_acquire_successful;
    bool is_request_successful;

    struct aws_mutex lock;
    struct aws_condition_variable signal;

    struct aws_credentials *credentials;
    bool has_received_credentials_callback;
    bool has_received_shutdown_callback;

    int attempts;
    int response_code;
    int error_code;
} s_tester;

/**
 * Redefinition of impl struct because we are mocking connection manager,
 * whereas free of ctx and connection_options happen in connection
 * manager's shutdown callback function. We need to free them in our test
 * manually.
 */
struct aws_credentials_provider_sts_web_identity_impl {
    struct aws_http_connection_manager *connection_manager;
    struct aws_auth_http_system_vtable *function_table;
    struct aws_string *role_arn;
    struct aws_string *role_session_name;
    struct aws_string *token_file_path;
    struct aws_tls_ctx *ctx;
    struct aws_tls_connection_options connection_options;
};

static void s_on_shutdown_complete(void *user_data) {
    (void)user_data;

    aws_mutex_lock(&s_tester.lock);
    s_tester.has_received_shutdown_callback = true;
    aws_mutex_unlock(&s_tester.lock);

    aws_condition_variable_notify_one(&s_tester.signal);
}

static bool s_has_tester_received_shutdown_callback(void *user_data) {
    (void)user_data;

    return s_tester.has_received_shutdown_callback;
}

static void s_aws_wait_for_provider_shutdown_callback(void) {
    aws_mutex_lock(&s_tester.lock);
    aws_condition_variable_wait_pred(&s_tester.signal, &s_tester.lock, s_has_tester_received_shutdown_callback, NULL);
    aws_mutex_unlock(&s_tester.lock);
}

static struct aws_http_connection_manager *s_aws_http_connection_manager_new_mock(
    struct aws_allocator *allocator,
    struct aws_http_connection_manager_options *options) {

    (void)allocator;
    (void)options;

    return (struct aws_http_connection_manager *)1;
}

static void s_aws_http_connection_manager_release_mock(struct aws_http_connection_manager *manager) {
    (void)manager;

    s_on_shutdown_complete(NULL);
}

static void s_aws_http_connection_manager_acquire_connection_mock(
    struct aws_http_connection_manager *manager,
    aws_http_connection_manager_on_connection_setup_fn *callback,
    void *user_data) {

    (void)manager;
    (void)callback;
    (void)user_data;

    if (s_tester.is_connection_acquire_successful) {
        callback((struct aws_http_connection *)1, AWS_OP_SUCCESS, user_data);
    } else {
        aws_raise_error(AWS_ERROR_HTTP_UNKNOWN);
        callback(NULL, AWS_OP_ERR, user_data);
    }
}

static int s_aws_http_connection_manager_release_connection_mock(
    struct aws_http_connection_manager *manager,
    struct aws_http_connection *connection) {

    (void)manager;
    (void)connection;

    return AWS_OP_SUCCESS;
}

static void s_invoke_mock_request_callbacks(
    const struct aws_http_make_request_options *options,
    struct aws_array_list *data_callbacks,
    bool is_request_successful) {

    size_t data_callback_count = aws_array_list_length(data_callbacks);

    struct aws_http_header headers[1];
    AWS_ZERO_ARRAY(headers);

    headers[0].name = aws_byte_cursor_from_c_str("some-header");
    headers[0].value = aws_byte_cursor_from_c_str("value");
    options->on_response_headers(
        (struct aws_http_stream *)1, AWS_HTTP_HEADER_BLOCK_MAIN, headers, 1, options->user_data);

    if (options->on_response_header_block_done) {
        options->on_response_header_block_done(
            (struct aws_http_stream *)1, data_callback_count > 0, options->user_data);
    }

    for (size_t i = 0; i < data_callback_count; ++i) {
        struct aws_byte_cursor data_callback_cursor;
        if (aws_array_list_get_at(data_callbacks, &data_callback_cursor, i)) {
            continue;
        }

        options->on_response_body((struct aws_http_stream *)1, &data_callback_cursor, options->user_data);
    }

    options->on_complete(
        (struct aws_http_stream *)1,
        is_request_successful ? AWS_ERROR_SUCCESS : AWS_ERROR_HTTP_UNKNOWN,
        options->user_data);
}

static struct aws_http_stream *s_aws_http_connection_make_request_mock(
    struct aws_http_connection *client_connection,
    const struct aws_http_make_request_options *options) {

    (void)client_connection;
    (void)options;

    struct aws_byte_cursor path;
    AWS_ZERO_STRUCT(path);
    struct aws_input_stream *body_stream = aws_http_message_get_body_stream(options->request);
    struct aws_allocator *allocator = s_tester.request_body.allocator;
    aws_byte_buf_clean_up(&s_tester.request_body);
    aws_byte_buf_init(&s_tester.request_body, allocator, 256);
    aws_input_stream_read(body_stream, &s_tester.request_body);
    s_invoke_mock_request_callbacks(options, &s_tester.response_data_callbacks, s_tester.is_request_successful);

    s_tester.attempts++;
    return (struct aws_http_stream *)1;
}

static int s_aws_http_stream_activate_mock(struct aws_http_stream *stream) {
    (void)stream;
    return AWS_OP_SUCCESS;
}

static int s_aws_http_stream_get_incoming_response_status_mock(
    const struct aws_http_stream *stream,
    int *out_status_code) {
    (void)stream;

    if (s_tester.response_code) {
        *out_status_code = s_tester.response_code;
    } else {
        *out_status_code = AWS_HTTP_STATUS_CODE_200_OK;
    }

    return AWS_OP_SUCCESS;
}

static void s_aws_http_stream_release_mock(struct aws_http_stream *stream) {
    (void)stream;
}

static void s_aws_http_connection_close_mock(struct aws_http_connection *connection) {
    (void)connection;
}

static struct aws_http_connection *s_aws_http_stream_get_connection_mock(const struct aws_http_stream *stream) {
    (void)stream;
    return (struct aws_http_connection *)1;
}

static struct aws_auth_http_system_vtable s_mock_function_table = {
    .aws_http_connection_manager_new = s_aws_http_connection_manager_new_mock,
    .aws_http_connection_manager_release = s_aws_http_connection_manager_release_mock,
    .aws_http_connection_manager_acquire_connection = s_aws_http_connection_manager_acquire_connection_mock,
    .aws_http_connection_manager_release_connection = s_aws_http_connection_manager_release_connection_mock,
    .aws_http_connection_make_request = s_aws_http_connection_make_request_mock,
    .aws_http_stream_activate = s_aws_http_stream_activate_mock,
    .aws_http_stream_get_connection = s_aws_http_stream_get_connection_mock,
    .aws_http_stream_get_incoming_response_status = s_aws_http_stream_get_incoming_response_status_mock,
    .aws_http_stream_release = s_aws_http_stream_release_mock,
    .aws_http_connection_close = s_aws_http_connection_close_mock};

AWS_STATIC_STRING_FROM_LITERAL(s_sts_web_identity_foo_profile, "foo");
AWS_STATIC_STRING_FROM_LITERAL(s_sts_web_identity_region_env, "AWS_DEFAULT_REGION");
AWS_STATIC_STRING_FROM_LITERAL(s_sts_web_identity_role_arn_env, "AWS_ROLE_ARN");
AWS_STATIC_STRING_FROM_LITERAL(s_sts_web_identity_role_session_name_env, "AWS_ROLE_SESSION_NAME");
AWS_STATIC_STRING_FROM_LITERAL(s_sts_web_identity_token_file_path_env, "AWS_WEB_IDENTITY_TOKEN_FILE");
AWS_STATIC_STRING_FROM_LITERAL(s_sts_web_identity_token_contents, "my-test-token-contents-123-abc-xyz");

static int s_aws_sts_web_identity_test_unset_env_parameters(void) {
    ASSERT_TRUE(aws_unset_environment_value(s_sts_web_identity_region_env) == AWS_OP_SUCCESS);
    ASSERT_TRUE(aws_unset_environment_value(s_sts_web_identity_role_arn_env) == AWS_OP_SUCCESS);
    ASSERT_TRUE(aws_unset_environment_value(s_sts_web_identity_role_session_name_env) == AWS_OP_SUCCESS);
    ASSERT_TRUE(aws_unset_environment_value(s_sts_web_identity_token_file_path_env) == AWS_OP_SUCCESS);

    return AWS_OP_SUCCESS;
}

static int s_aws_sts_web_identity_test_init_env_parameters(
    struct aws_allocator *allocator,
    const char *region,
    const char *role_arn,
    const char *role_session_name,
    const char *web_identity_token_file) {

    struct aws_string *region_str = aws_string_new_from_c_str(allocator, region);
    ASSERT_TRUE(region_str != NULL);
    ASSERT_TRUE(aws_set_environment_value(s_sts_web_identity_region_env, region_str) == AWS_OP_SUCCESS);
    aws_string_destroy(region_str);

    struct aws_string *role_arn_str = aws_string_new_from_c_str(allocator, role_arn);
    ASSERT_TRUE(role_arn_str != NULL);
    ASSERT_TRUE(aws_set_environment_value(s_sts_web_identity_role_arn_env, role_arn_str) == AWS_OP_SUCCESS);
    aws_string_destroy(role_arn_str);

    struct aws_string *role_session_name_str = aws_string_new_from_c_str(allocator, role_session_name);
    ASSERT_TRUE(role_session_name_str != NULL);
    ASSERT_TRUE(
        aws_set_environment_value(s_sts_web_identity_role_session_name_env, role_session_name_str) == AWS_OP_SUCCESS);
    aws_string_destroy(role_session_name_str);

    struct aws_string *web_identity_token_file_str = aws_string_new_from_c_str(allocator, web_identity_token_file);
    ASSERT_TRUE(web_identity_token_file_str != NULL);
    ASSERT_TRUE(
        aws_set_environment_value(s_sts_web_identity_token_file_path_env, web_identity_token_file_str) ==
        AWS_OP_SUCCESS);
    aws_string_destroy(web_identity_token_file_str);

    return AWS_OP_SUCCESS;
}

static int s_aws_sts_web_identity_test_init_config_profile(
    struct aws_allocator *allocator,
    const struct aws_string *config_contents) {

    struct aws_string *config_file_path_str = aws_create_process_unique_file_name(allocator);
    ASSERT_TRUE(config_file_path_str != NULL);
    ASSERT_TRUE(aws_create_profile_file(config_file_path_str, config_contents) == AWS_OP_SUCCESS);

    ASSERT_TRUE(
        aws_set_environment_value(s_default_config_path_env_variable_name, config_file_path_str) == AWS_OP_SUCCESS);

    ASSERT_TRUE(
        aws_set_environment_value(s_default_profile_env_variable_name, s_sts_web_identity_foo_profile) ==
        AWS_OP_SUCCESS);

    aws_string_destroy(config_file_path_str);
    return AWS_OP_SUCCESS;
}

static int s_aws_sts_web_identity_tester_init(struct aws_allocator *allocator) {
    if (aws_array_list_init_dynamic(&s_tester.response_data_callbacks, allocator, 10, sizeof(struct aws_byte_cursor))) {
        return AWS_OP_ERR;
    }

    if (aws_byte_buf_init(&s_tester.request_body, allocator, 256)) {
        return AWS_OP_ERR;
    }

    if (aws_mutex_init(&s_tester.lock)) {
        return AWS_OP_ERR;
    }

    if (aws_condition_variable_init(&s_tester.signal)) {
        return AWS_OP_ERR;
    }

    /* default to everything successful */
    s_tester.is_connection_acquire_successful = true;
    s_tester.is_request_successful = true;
    aws_io_library_init(allocator);

    return AWS_OP_SUCCESS;
}

static void s_aws_sts_web_identity_tester_cleanup(void) {
    aws_array_list_clean_up(&s_tester.response_data_callbacks);
    aws_byte_buf_clean_up(&s_tester.request_body);
    aws_condition_variable_clean_up(&s_tester.signal);
    aws_mutex_clean_up(&s_tester.lock);
    aws_credentials_release(s_tester.credentials);
    aws_io_library_clean_up();
}

static bool s_has_tester_received_credentials_callback(void *user_data) {
    (void)user_data;

    return s_tester.has_received_credentials_callback;
}

static void s_aws_wait_for_credentials_result(void) {
    aws_mutex_lock(&s_tester.lock);
    aws_condition_variable_wait_pred(
        &s_tester.signal, &s_tester.lock, s_has_tester_received_credentials_callback, NULL);
    aws_mutex_unlock(&s_tester.lock);
}

static void s_get_credentials_callback(struct aws_credentials *credentials, int error_code, void *user_data) {
    (void)user_data;

    aws_mutex_lock(&s_tester.lock);
    s_tester.has_received_credentials_callback = true;
    s_tester.credentials = credentials;
    s_tester.error_code = error_code;
    if (credentials != NULL) {
        aws_credentials_acquire(credentials);
    }
    aws_condition_variable_notify_one(&s_tester.signal);
    aws_mutex_unlock(&s_tester.lock);
}

static int s_credentials_provider_sts_web_identity_new_destroy_from_env(struct aws_allocator *allocator, void *ctx) {
    (void)ctx;

    s_aws_sts_web_identity_tester_init(allocator);

    s_aws_sts_web_identity_test_unset_env_parameters();

    struct aws_string *token_file_path_str = aws_create_process_unique_file_name(allocator);
    ASSERT_TRUE(token_file_path_str != NULL);
    ASSERT_TRUE(aws_create_profile_file(token_file_path_str, s_sts_web_identity_token_contents) == AWS_OP_SUCCESS);

    s_aws_sts_web_identity_test_init_env_parameters(
        allocator,
        "us-east-1",
        "arn:aws:iam::1234567890:role/test-arn",
        "9876543210",
        aws_string_c_str(token_file_path_str));
    aws_string_destroy(token_file_path_str);

    struct aws_credentials_provider_sts_web_identity_options options = {
        .bootstrap = NULL,
        .function_table = &s_mock_function_table,
        .shutdown_options =
            {
                .shutdown_callback = s_on_shutdown_complete,
                .shutdown_user_data = NULL,
            },
    };

    struct aws_credentials_provider *provider = aws_credentials_provider_new_sts_web_identity(allocator, &options);
    aws_credentials_provider_release(provider);

    s_aws_wait_for_provider_shutdown_callback();

    /* Because we mock the http connection manager, we never get a callback back from it */
    struct aws_credentials_provider_sts_web_identity_impl *impl = provider->impl;
    aws_tls_ctx_destroy(impl->ctx);
    aws_tls_connection_options_clean_up(&impl->connection_options);
    aws_mem_release(provider->allocator, provider);
    s_aws_sts_web_identity_tester_cleanup();

    return 0;
}
AWS_TEST_CASE(
    credentials_provider_sts_web_identity_new_destroy_from_env,
    s_credentials_provider_sts_web_identity_new_destroy_from_env);

AWS_STATIC_STRING_FROM_LITERAL(
    s_sts_web_identity_config_file_contents,
    "[profile default]\n"
    "region=us-east-1\n"
    "role_arn=arn:aws:iam::1111111111:role/test-arn\n"
    "role_session_name=2222222222\n"
    "web_identity_token_file=/some/unreachable/path/toklen_file\n"
    "[profile foo]\n"
    "region=us-west-2\n"
    "role_arn=arn:aws:iam::3333333333:role/test-arn\n"
    "role_session_name=4444444444\n"
    "web_identity_token_file=");

static int s_credentials_provider_sts_web_identity_new_destroy_from_config(struct aws_allocator *allocator, void *ctx) {
    (void)ctx;

    s_aws_sts_web_identity_tester_init(allocator);

    s_aws_sts_web_identity_test_unset_env_parameters();

    struct aws_string *token_file_path_str = aws_create_process_unique_file_name(allocator);
    ASSERT_TRUE(token_file_path_str != NULL);
    ASSERT_TRUE(aws_create_profile_file(token_file_path_str, s_sts_web_identity_token_contents) == AWS_OP_SUCCESS);

    struct aws_byte_buf content_buf;
    struct aws_byte_buf existing_content =
        aws_byte_buf_from_c_str(aws_string_c_str(s_sts_web_identity_config_file_contents));
    aws_byte_buf_init_copy(&content_buf, allocator, &existing_content);
    struct aws_byte_cursor cursor = aws_byte_cursor_from_string(token_file_path_str);
    ASSERT_TRUE(aws_byte_buf_append_dynamic(&content_buf, &cursor) == AWS_OP_SUCCESS);
    cursor = aws_byte_cursor_from_c_str("\n");
    ASSERT_TRUE(aws_byte_buf_append_dynamic(&content_buf, &cursor) == AWS_OP_SUCCESS);
    aws_string_destroy(token_file_path_str);

    struct aws_string *config_file_contents = aws_string_new_from_array(allocator, content_buf.buffer, content_buf.len);
    ASSERT_TRUE(config_file_contents != NULL);
    aws_byte_buf_clean_up(&content_buf);

    s_aws_sts_web_identity_test_init_config_profile(allocator, config_file_contents);
    aws_string_destroy(config_file_contents);

    struct aws_credentials_provider_sts_web_identity_options options = {
        .bootstrap = NULL,
        .function_table = &s_mock_function_table,
        .shutdown_options =
            {
                .shutdown_callback = s_on_shutdown_complete,
                .shutdown_user_data = NULL,
            },
    };

    struct aws_credentials_provider *provider = aws_credentials_provider_new_sts_web_identity(allocator, &options);
    aws_credentials_provider_release(provider);

    s_aws_wait_for_provider_shutdown_callback();

    /* Because we mock the http connection manager, we never get a callback back from it */
    struct aws_credentials_provider_sts_web_identity_impl *impl = provider->impl;
    aws_tls_ctx_destroy(impl->ctx);
    aws_tls_connection_options_clean_up(&impl->connection_options);
    aws_mem_release(provider->allocator, provider);

    s_aws_sts_web_identity_tester_cleanup();

    return 0;
}
AWS_TEST_CASE(
    credentials_provider_sts_web_identity_new_destroy_from_config,
    s_credentials_provider_sts_web_identity_new_destroy_from_config);

static int s_credentials_provider_sts_web_identity_new_failed_without_env_and_config(
    struct aws_allocator *allocator,
    void *ctx) {
    (void)ctx;

    s_aws_sts_web_identity_tester_init(allocator);

    struct aws_string *empty_content = aws_string_new_from_c_str(allocator, "");
    ASSERT_TRUE(empty_content != NULL);
    s_aws_sts_web_identity_test_init_config_profile(allocator, empty_content);
    aws_string_destroy(empty_content);

    s_aws_sts_web_identity_test_unset_env_parameters();

    ASSERT_TRUE(aws_unset_environment_value(s_default_profile_env_variable_name) == AWS_OP_SUCCESS);

    struct aws_credentials_provider_sts_web_identity_options options = {
        .bootstrap = NULL,
        .function_table = &s_mock_function_table,
        .shutdown_options =
            {
                .shutdown_callback = s_on_shutdown_complete,
                .shutdown_user_data = NULL,
            },
    };

    struct aws_credentials_provider *provider = aws_credentials_provider_new_sts_web_identity(allocator, &options);
    ASSERT_TRUE(provider == NULL);

    s_aws_sts_web_identity_tester_cleanup();

    return 0;
}

AWS_TEST_CASE(
    credentials_provider_sts_web_identity_new_failed_without_env_and_config,
    s_credentials_provider_sts_web_identity_new_failed_without_env_and_config);

AWS_STATIC_STRING_FROM_LITERAL(
    s_expected_sts_web_identity_body_message,
    "Action=AssumeRoleWithWebIdentity&Version=2011-06-15"
    "&RoleArn=arn%3Aaws%3Aiam%3A%3A1234567890%3Arole%2Ftest-arn&RoleSessionName=9876543210&WebIdentityToken=my-test-"
    "token-contents-123-abc-xyz");
AWS_STATIC_STRING_FROM_LITERAL(
    s_expected_sts_web_identity_body_message_config,
    "Action=AssumeRoleWithWebIdentity&Version=2011-06-15"
    "&RoleArn=arn%3Aaws%3Aiam%3A%3A3333333333%3Arole%2Ftest-arn&RoleSessionName=4444444444&WebIdentityToken=my-test-"
    "token-contents-123-abc-xyz");

AWS_STATIC_STRING_FROM_LITERAL(
    s_good_response,
    "<AssumeRoleWithWebIdentityResponse>"
    "    <AssumeRoleWithWebIdentityResult>"
    "        <AssumedRoleUser>"
    "            <Arn>arn:aws:sts::123456789012:assumed-role/FederatedWebIdentityRole/app1</Arn>"
    "           <AssumedRoleId>AROACLKWSDQRAOEXAMPLE:app1</AssumedRoleId>"
    "        </AssumedRoleUser>"
    "        <Credentials>"
    "            <SessionToken>TokenSuccess</SessionToken>"
    "           <SecretAccessKey>SuccessfulSecret</SecretAccessKey>"
    "            <Expiration>2020-02-25T06:03:31Z</Expiration>"
    "           <AccessKeyId>SuccessfulAccessKey</AccessKeyId>"
    "        </Credentials>"
    "       <Provider>www.amazon.com</Provider>"
    "    </AssumeRoleWithWebIdentityResult>"
    "   <ResponseMetadata>"
    "        <RequestId>ad4156e9-bce1-11e2-82e6-6b6efEXAMPLE</RequestId>"
    "   </ResponseMetadata>"
    "</AssumeRoleWithWebIdentityResponse>");
AWS_STATIC_STRING_FROM_LITERAL(s_good_access_key_id, "SuccessfulAccessKey");
AWS_STATIC_STRING_FROM_LITERAL(s_good_secret_access_key, "SuccessfulSecret");
AWS_STATIC_STRING_FROM_LITERAL(s_good_session_token, "TokenSuccess");
AWS_STATIC_STRING_FROM_LITERAL(s_good_response_expiration, "2020-02-25T06:03:31Z");

static int s_verify_credentials(bool request_made, bool from_config, bool got_credentials, int expected_attempts) {

    if (request_made) {
        if (from_config) {
            ASSERT_CURSOR_VALUE_STRING_EQUALS(
                aws_byte_cursor_from_buf(&s_tester.request_body), s_expected_sts_web_identity_body_message_config);
        } else {
            ASSERT_CURSOR_VALUE_STRING_EQUALS(
                aws_byte_cursor_from_buf(&s_tester.request_body), s_expected_sts_web_identity_body_message);
        }
    }

    ASSERT_TRUE(s_tester.has_received_credentials_callback);

    if (got_credentials) {
        ASSERT_TRUE(s_tester.credentials != NULL);
        ASSERT_CURSOR_VALUE_STRING_EQUALS(
            aws_byte_cursor_from_string(s_tester.credentials->access_key_id), s_good_access_key_id);
        ASSERT_CURSOR_VALUE_STRING_EQUALS(
            aws_byte_cursor_from_string(s_tester.credentials->secret_access_key), s_good_secret_access_key);
        ASSERT_CURSOR_VALUE_STRING_EQUALS(
            aws_byte_cursor_from_string(s_tester.credentials->session_token), s_good_session_token);
    } else {
        ASSERT_TRUE(s_tester.credentials == NULL);
    }

    ASSERT_TRUE(s_tester.attempts == expected_attempts);

    return AWS_OP_SUCCESS;
}

static int s_credentials_provider_sts_web_identity_connect_failure(struct aws_allocator *allocator, void *ctx) {
    (void)ctx;

    s_aws_sts_web_identity_tester_init(allocator);
    s_tester.is_connection_acquire_successful = false;

    s_aws_sts_web_identity_test_unset_env_parameters();

    struct aws_string *token_file_path_str = aws_create_process_unique_file_name(allocator);
    ASSERT_TRUE(token_file_path_str != NULL);
    ASSERT_TRUE(aws_create_profile_file(token_file_path_str, s_sts_web_identity_token_contents) == AWS_OP_SUCCESS);

    s_aws_sts_web_identity_test_init_env_parameters(
        allocator,
        "us-east-1",
        "arn:aws:iam::1234567890:role/test-arn",
        "9876543210",
        aws_string_c_str(token_file_path_str));
    aws_string_destroy(token_file_path_str);

    struct aws_credentials_provider_sts_web_identity_options options = {
        .bootstrap = NULL,
        .function_table = &s_mock_function_table,
        .shutdown_options =
            {
                .shutdown_callback = s_on_shutdown_complete,
                .shutdown_user_data = NULL,
            },
    };

    struct aws_credentials_provider *provider = aws_credentials_provider_new_sts_web_identity(allocator, &options);

    aws_credentials_provider_get_credentials(provider, s_get_credentials_callback, NULL);

    s_aws_wait_for_credentials_result();

    ASSERT_SUCCESS(s_verify_credentials(
        false /*no request*/, false /*from config*/, false /*get creds*/, 0 /*expected attempts*/));

    aws_credentials_provider_release(provider);

    s_aws_wait_for_provider_shutdown_callback();

    /* Because we mock the http connection manager, we never get a callback back from it */
    struct aws_credentials_provider_sts_web_identity_impl *impl = provider->impl;
    aws_tls_ctx_destroy(impl->ctx);
    aws_tls_connection_options_clean_up(&impl->connection_options);
    aws_mem_release(provider->allocator, provider);
    s_aws_sts_web_identity_tester_cleanup();

    return 0;
}
AWS_TEST_CASE(
    credentials_provider_sts_web_identity_connect_failure,
    s_credentials_provider_sts_web_identity_connect_failure);

static int s_credentials_provider_sts_web_identity_request_failure(struct aws_allocator *allocator, void *ctx) {
    (void)ctx;

    s_aws_sts_web_identity_tester_init(allocator);
    s_tester.is_request_successful = false;

    s_aws_sts_web_identity_test_unset_env_parameters();

    struct aws_string *token_file_path_str = aws_create_process_unique_file_name(allocator);
    ASSERT_TRUE(token_file_path_str != NULL);
    ASSERT_TRUE(aws_create_profile_file(token_file_path_str, s_sts_web_identity_token_contents) == AWS_OP_SUCCESS);

    s_aws_sts_web_identity_test_init_env_parameters(
        allocator,
        "us-east-1",
        "arn:aws:iam::1234567890:role/test-arn",
        "9876543210",
        aws_string_c_str(token_file_path_str));
    aws_string_destroy(token_file_path_str);

    struct aws_credentials_provider_sts_web_identity_options options = {
        .bootstrap = NULL,
        .function_table = &s_mock_function_table,
        .shutdown_options =
            {
                .shutdown_callback = s_on_shutdown_complete,
                .shutdown_user_data = NULL,
            },
    };

    struct aws_credentials_provider *provider = aws_credentials_provider_new_sts_web_identity(allocator, &options);

    aws_credentials_provider_get_credentials(provider, s_get_credentials_callback, NULL);

    s_aws_wait_for_credentials_result();

    ASSERT_SUCCESS(s_verify_credentials(
        true /*request made*/, false /*from config*/, false /*get creds*/, 1 /*expected attempts*/));

    aws_credentials_provider_release(provider);

    s_aws_wait_for_provider_shutdown_callback();

    /* Because we mock the http connection manager, we never get a callback back from it */
    struct aws_credentials_provider_sts_web_identity_impl *impl = provider->impl;
    aws_tls_ctx_destroy(impl->ctx);
    aws_tls_connection_options_clean_up(&impl->connection_options);
    aws_mem_release(provider->allocator, provider);
    s_aws_sts_web_identity_tester_cleanup();

    return 0;
}
AWS_TEST_CASE(
    credentials_provider_sts_web_identity_request_failure,
    s_credentials_provider_sts_web_identity_request_failure);

AWS_STATIC_STRING_FROM_LITERAL(
    s_bad_document_response,
    "<AssumeRoleWithWebIdentityResponse xmlns=\"Not the right doc\">Test</AssumeRoleWithWebIdentityResponse>");

static int s_credentials_provider_sts_web_identity_bad_document_failure(struct aws_allocator *allocator, void *ctx) {
    (void)ctx;

    s_aws_sts_web_identity_tester_init(allocator);

    s_aws_sts_web_identity_test_unset_env_parameters();

    struct aws_string *token_file_path_str = aws_create_process_unique_file_name(allocator);
    ASSERT_TRUE(token_file_path_str != NULL);
    ASSERT_TRUE(aws_create_profile_file(token_file_path_str, s_sts_web_identity_token_contents) == AWS_OP_SUCCESS);

    s_aws_sts_web_identity_test_init_env_parameters(
        allocator,
        "us-east-1",
        "arn:aws:iam::1234567890:role/test-arn",
        "9876543210",
        aws_string_c_str(token_file_path_str));
    aws_string_destroy(token_file_path_str);

    struct aws_byte_cursor bad_document_cursor = aws_byte_cursor_from_string(s_bad_document_response);
    aws_array_list_push_back(&s_tester.response_data_callbacks, &bad_document_cursor);

    struct aws_credentials_provider_sts_web_identity_options options = {
        .bootstrap = NULL,
        .function_table = &s_mock_function_table,
        .shutdown_options =
            {
                .shutdown_callback = s_on_shutdown_complete,
                .shutdown_user_data = NULL,
            },
    };

    struct aws_credentials_provider *provider = aws_credentials_provider_new_sts_web_identity(allocator, &options);

    aws_credentials_provider_get_credentials(provider, s_get_credentials_callback, NULL);

    s_aws_wait_for_credentials_result();

    ASSERT_SUCCESS(s_verify_credentials(
        true /*request made*/, false /*from config*/, false /*get creds*/, 1 /*expected attempts*/));

    aws_credentials_provider_release(provider);

    s_aws_wait_for_provider_shutdown_callback();

    /* Because we mock the http connection manager, we never get a callback back from it */
    struct aws_credentials_provider_sts_web_identity_impl *impl = provider->impl;
    aws_tls_ctx_destroy(impl->ctx);
    aws_tls_connection_options_clean_up(&impl->connection_options);
    aws_mem_release(provider->allocator, provider);
    s_aws_sts_web_identity_tester_cleanup();

    return 0;
}
AWS_TEST_CASE(
    credentials_provider_sts_web_identity_bad_document_failure,
    s_credentials_provider_sts_web_identity_bad_document_failure);

AWS_STATIC_STRING_FROM_LITERAL(
    s_retryable_error_response_1,
    "<Error>"
    "<Code>IDPCommunicationError</Code>"
    "<Message>XXX</Message>"
    "<Resource>YYY</Resource>"
    "<RequestId>4442587FB7D0A2F9</RequestId>"
    "</Error>");

AWS_STATIC_STRING_FROM_LITERAL(
    s_retryable_error_response_2,
    "<Error>"
    "<Code>InvalidIdentityToken</Code>"
    "<Message>XXX</Message>"
    "<Resource>YYY</Resource>"
    "<RequestId>4442587FB7D0A2F9</RequestId>"
    "</Error>");

static int s_credentials_provider_sts_web_identity_test_retry_error1(struct aws_allocator *allocator, void *ctx) {
    (void)ctx;

    s_aws_sts_web_identity_tester_init(allocator);
    s_tester.response_code = AWS_HTTP_STATUS_CODE_400_BAD_REQUEST;
    s_aws_sts_web_identity_test_unset_env_parameters();

    struct aws_string *token_file_path_str = aws_create_process_unique_file_name(allocator);
    ASSERT_TRUE(token_file_path_str != NULL);
    ASSERT_TRUE(aws_create_profile_file(token_file_path_str, s_sts_web_identity_token_contents) == AWS_OP_SUCCESS);

    s_aws_sts_web_identity_test_init_env_parameters(
        allocator,
        "us-east-1",
        "arn:aws:iam::1234567890:role/test-arn",
        "9876543210",
        aws_string_c_str(token_file_path_str));
    aws_string_destroy(token_file_path_str);

    struct aws_byte_cursor bad_document_cursor = aws_byte_cursor_from_string(s_retryable_error_response_1);
    aws_array_list_push_back(&s_tester.response_data_callbacks, &bad_document_cursor);

    struct aws_credentials_provider_sts_web_identity_options options = {
        .bootstrap = NULL,
        .function_table = &s_mock_function_table,
        .shutdown_options =
            {
                .shutdown_callback = s_on_shutdown_complete,
                .shutdown_user_data = NULL,
            },
    };

    struct aws_credentials_provider *provider = aws_credentials_provider_new_sts_web_identity(allocator, &options);

    aws_credentials_provider_get_credentials(provider, s_get_credentials_callback, NULL);

    s_aws_wait_for_credentials_result();

    ASSERT_SUCCESS(s_verify_credentials(
        true /*request made*/, false /*from config*/, false /*get creds*/, 3 /*expected attempts*/));

    aws_credentials_provider_release(provider);

    s_aws_wait_for_provider_shutdown_callback();

    /* Because we mock the http connection manager, we never get a callback back from it */
    struct aws_credentials_provider_sts_web_identity_impl *impl = provider->impl;
    aws_tls_ctx_destroy(impl->ctx);
    aws_tls_connection_options_clean_up(&impl->connection_options);
    aws_mem_release(provider->allocator, provider);
    s_aws_sts_web_identity_tester_cleanup();

    return 0;
}
AWS_TEST_CASE(
    credentials_provider_sts_web_identity_test_retry_error1,
    s_credentials_provider_sts_web_identity_test_retry_error1);

static int s_credentials_provider_sts_web_identity_test_retry_error2(struct aws_allocator *allocator, void *ctx) {
    (void)ctx;

    s_aws_sts_web_identity_tester_init(allocator);
    s_tester.response_code = AWS_HTTP_STATUS_CODE_400_BAD_REQUEST;
    s_aws_sts_web_identity_test_unset_env_parameters();

    struct aws_string *token_file_path_str = aws_create_process_unique_file_name(allocator);
    ASSERT_TRUE(token_file_path_str != NULL);
    ASSERT_TRUE(aws_create_profile_file(token_file_path_str, s_sts_web_identity_token_contents) == AWS_OP_SUCCESS);

    s_aws_sts_web_identity_test_init_env_parameters(
        allocator,
        "us-east-1",
        "arn:aws:iam::1234567890:role/test-arn",
        "9876543210",
        aws_string_c_str(token_file_path_str));
    aws_string_destroy(token_file_path_str);

    struct aws_byte_cursor bad_document_cursor = aws_byte_cursor_from_string(s_retryable_error_response_2);
    aws_array_list_push_back(&s_tester.response_data_callbacks, &bad_document_cursor);

    struct aws_credentials_provider_sts_web_identity_options options = {
        .bootstrap = NULL,
        .function_table = &s_mock_function_table,
        .shutdown_options =
            {
                .shutdown_callback = s_on_shutdown_complete,
                .shutdown_user_data = NULL,
            },
    };

    struct aws_credentials_provider *provider = aws_credentials_provider_new_sts_web_identity(allocator, &options);

    aws_credentials_provider_get_credentials(provider, s_get_credentials_callback, NULL);

    s_aws_wait_for_credentials_result();

    ASSERT_SUCCESS(s_verify_credentials(
        true /*request made*/, false /*from config*/, false /*get creds*/, 3 /*expected attempts*/));

    aws_credentials_provider_release(provider);

    s_aws_wait_for_provider_shutdown_callback();

    /* Because we mock the http connection manager, we never get a callback back from it */
    struct aws_credentials_provider_sts_web_identity_impl *impl = provider->impl;
    aws_tls_ctx_destroy(impl->ctx);
    aws_tls_connection_options_clean_up(&impl->connection_options);
    aws_mem_release(provider->allocator, provider);
    s_aws_sts_web_identity_tester_cleanup();

    return 0;
}
AWS_TEST_CASE(
    credentials_provider_sts_web_identity_test_retry_error2,
    s_credentials_provider_sts_web_identity_test_retry_error2);

<<<<<<< HEAD
AWS_STATIC_STRING_FROM_LITERAL(
    s_good_response,
    "<AssumeRoleWithWebIdentityResponse>"
    "    <AssumeRoleWithWebIdentityResult>"
    "        <AssumedRoleUser>"
    "            <Arn>arn:aws:sts::123456789012:assumed-role/FederatedWebIdentityRole/app1</Arn>"
    "           <AssumedRoleId>AROACLKWSDQRAOEXAMPLE:app1</AssumedRoleId>"
    "        </AssumedRoleUser>"
    "        <Credentials>"
    "            <SessionToken>TokenSuccess</SessionToken>"
    "           <SecretAccessKey>SuccessfulSecret</SecretAccessKey>"
    "            <Expiration>2020-02-25T06:03:31Z</Expiration>"
    "           <AccessKeyId>SuccessfulAccessKey</AccessKeyId>"
    "        </Credentials>"
    "       <Provider>www.amazon.com</Provider>"
    "    </AssumeRoleWithWebIdentityResult>"
    "   <ResponseMetadata>"
    "        <RequestId>ad4156e9-bce1-11e2-82e6-6b6efEXAMPLE</RequestId>"
    "   </ResponseMetadata>"
    "</AssumeRoleWithWebIdentityResponse>");
AWS_STATIC_STRING_FROM_LITERAL(s_good_access_key_id, "SuccessfulAccessKey");
AWS_STATIC_STRING_FROM_LITERAL(s_good_secret_access_key, "SuccessfulSecret");
AWS_STATIC_STRING_FROM_LITERAL(s_good_session_token, "TokenSuccess");
AWS_STATIC_STRING_FROM_LITERAL(s_good_response_expiration, "2020-02-25T06:03:31Z");

static int s_verify_credentials(struct aws_credentials *credentials) {
    ASSERT_NOT_NULL(credentials);
    ASSERT_CURSOR_VALUE_STRING_EQUALS(aws_credentials_get_access_key_id(credentials), s_good_access_key_id);
    ASSERT_CURSOR_VALUE_STRING_EQUALS(aws_credentials_get_secret_access_key(credentials), s_good_secret_access_key);
    ASSERT_CURSOR_VALUE_STRING_EQUALS(aws_credentials_get_session_token(credentials), s_good_session_token);

    struct aws_date_time expiration;
    struct aws_byte_cursor date_cursor = aws_byte_cursor_from_string(s_good_response_expiration);
    aws_date_time_init_from_str_cursor(&expiration, &date_cursor, AWS_DATE_FORMAT_ISO_8601);
    ASSERT_TRUE(
        aws_credentials_get_expiration_timepoint_seconds(s_tester.credentials) == (uint64_t)expiration.timestamp);

    return AWS_OP_SUCCESS;
}

=======
>>>>>>> d190f852
static int s_credentials_provider_sts_web_identity_basic_success_env(struct aws_allocator *allocator, void *ctx) {
    (void)ctx;

    s_aws_sts_web_identity_tester_init(allocator);

    s_aws_sts_web_identity_test_unset_env_parameters();

    struct aws_string *token_file_path_str = aws_create_process_unique_file_name(allocator);
    ASSERT_TRUE(token_file_path_str != NULL);
    ASSERT_TRUE(aws_create_profile_file(token_file_path_str, s_sts_web_identity_token_contents) == AWS_OP_SUCCESS);

    s_aws_sts_web_identity_test_init_env_parameters(
        allocator,
        "us-east-1",
        "arn:aws:iam::1234567890:role/test-arn",
        "9876543210",
        aws_string_c_str(token_file_path_str));
    aws_string_destroy(token_file_path_str);

    struct aws_byte_cursor good_response_cursor = aws_byte_cursor_from_string(s_good_response);
    aws_array_list_push_back(&s_tester.response_data_callbacks, &good_response_cursor);

    struct aws_credentials_provider_sts_web_identity_options options = {
        .bootstrap = NULL,
        .function_table = &s_mock_function_table,
        .shutdown_options =
            {
                .shutdown_callback = s_on_shutdown_complete,
                .shutdown_user_data = NULL,
            },
    };

    struct aws_credentials_provider *provider = aws_credentials_provider_new_sts_web_identity(allocator, &options);

    aws_credentials_provider_get_credentials(provider, s_get_credentials_callback, NULL);

    s_aws_wait_for_credentials_result();

<<<<<<< HEAD
    ASSERT_BIN_ARRAYS_EQUALS(
        s_tester.request_uri.buffer,
        s_tester.request_uri.len,
        s_expected_sts_web_identity_path_and_query->bytes,
        s_expected_sts_web_identity_path_and_query->len);

    ASSERT_TRUE(s_tester.has_received_credentials_callback == true);
    ASSERT_SUCCESS(s_verify_credentials(s_tester.credentials));
=======
    ASSERT_SUCCESS(s_verify_credentials(
        true /*request made*/, false /*from config*/, true /*get creds*/, 1 /*expected attempts*/));

    struct aws_date_time expiration;
    struct aws_byte_cursor date_cursor = aws_byte_cursor_from_string(s_good_response_expiration);
    aws_date_time_init_from_str_cursor(&expiration, &date_cursor, AWS_DATE_FORMAT_ISO_8601);
    ASSERT_TRUE(s_tester.credentials->expiration_timepoint_seconds == (uint64_t)expiration.timestamp);
>>>>>>> d190f852

    aws_credentials_provider_release(provider);

    s_aws_wait_for_provider_shutdown_callback();

    /* Because we mock the http connection manager, we never get a callback back from it */
    struct aws_credentials_provider_sts_web_identity_impl *impl = provider->impl;
    aws_tls_ctx_destroy(impl->ctx);
    aws_tls_connection_options_clean_up(&impl->connection_options);
    aws_mem_release(provider->allocator, provider);
    s_aws_sts_web_identity_tester_cleanup();

    return 0;
}

AWS_TEST_CASE(
    credentials_provider_sts_web_identity_basic_success_env,
    s_credentials_provider_sts_web_identity_basic_success_env);

static int s_credentials_provider_sts_web_identity_basic_success_config(struct aws_allocator *allocator, void *ctx) {
    (void)ctx;

    s_aws_sts_web_identity_tester_init(allocator);

    s_aws_sts_web_identity_test_unset_env_parameters();

    struct aws_string *token_file_path_str = aws_create_process_unique_file_name(allocator);
    ASSERT_TRUE(token_file_path_str != NULL);
    ASSERT_TRUE(aws_create_profile_file(token_file_path_str, s_sts_web_identity_token_contents) == AWS_OP_SUCCESS);

    struct aws_byte_buf content_buf;
    struct aws_byte_buf existing_content =
        aws_byte_buf_from_c_str(aws_string_c_str(s_sts_web_identity_config_file_contents));
    aws_byte_buf_init_copy(&content_buf, allocator, &existing_content);
    struct aws_byte_cursor cursor = aws_byte_cursor_from_string(token_file_path_str);
    ASSERT_TRUE(aws_byte_buf_append_dynamic(&content_buf, &cursor) == AWS_OP_SUCCESS);
    cursor = aws_byte_cursor_from_c_str("\n");
    ASSERT_TRUE(aws_byte_buf_append_dynamic(&content_buf, &cursor) == AWS_OP_SUCCESS);
    aws_string_destroy(token_file_path_str);

    struct aws_string *config_file_contents = aws_string_new_from_array(allocator, content_buf.buffer, content_buf.len);
    ASSERT_TRUE(config_file_contents != NULL);
    aws_byte_buf_clean_up(&content_buf);

    s_aws_sts_web_identity_test_init_config_profile(allocator, config_file_contents);
    aws_string_destroy(config_file_contents);

    struct aws_byte_cursor good_response_cursor = aws_byte_cursor_from_string(s_good_response);
    aws_array_list_push_back(&s_tester.response_data_callbacks, &good_response_cursor);

    struct aws_credentials_provider_sts_web_identity_options options = {
        .bootstrap = NULL,
        .function_table = &s_mock_function_table,
        .shutdown_options =
            {
                .shutdown_callback = s_on_shutdown_complete,
                .shutdown_user_data = NULL,
            },
    };

    struct aws_credentials_provider *provider = aws_credentials_provider_new_sts_web_identity(allocator, &options);

    aws_credentials_provider_get_credentials(provider, s_get_credentials_callback, NULL);

    s_aws_wait_for_credentials_result();

<<<<<<< HEAD
    ASSERT_BIN_ARRAYS_EQUALS(
        s_tester.request_uri.buffer,
        s_tester.request_uri.len,
        s_expected_sts_web_identity_path_and_query_config->bytes,
        s_expected_sts_web_identity_path_and_query_config->len);

    ASSERT_TRUE(s_tester.has_received_credentials_callback == true);
    ASSERT_SUCCESS(s_verify_credentials(s_tester.credentials));
=======
    ASSERT_SUCCESS(
        s_verify_credentials(true /*request made*/, true /*from config*/, true /*get creds*/, 1 /*expected attempts*/));

    struct aws_date_time expiration;
    struct aws_byte_cursor date_cursor = aws_byte_cursor_from_string(s_good_response_expiration);
    aws_date_time_init_from_str_cursor(&expiration, &date_cursor, AWS_DATE_FORMAT_ISO_8601);
    ASSERT_TRUE(s_tester.credentials->expiration_timepoint_seconds == (uint64_t)expiration.timestamp);
>>>>>>> d190f852

    aws_credentials_provider_release(provider);

    s_aws_wait_for_provider_shutdown_callback();

    /* Because we mock the http connection manager, we never get a callback back from it */
    struct aws_credentials_provider_sts_web_identity_impl *impl = provider->impl;
    aws_tls_ctx_destroy(impl->ctx);
    aws_tls_connection_options_clean_up(&impl->connection_options);
    aws_mem_release(provider->allocator, provider);
    s_aws_sts_web_identity_tester_cleanup();

    return 0;
}

AWS_TEST_CASE(
    credentials_provider_sts_web_identity_basic_success_config,
    s_credentials_provider_sts_web_identity_basic_success_config);

AWS_STATIC_STRING_FROM_LITERAL(
    s_good_response_first_part,
    "<AssumeRoleWithWebIdentityResponse>"
    "    <AssumeRoleWithWebIdentityResult>"
    "        <AssumedRoleUser>"
    "            <Arn>arn:aws:sts::123456789012:assumed-role/FederatedWebIdentityRole/app1</Arn>"
    "           <AssumedRoleId>AROACLKWSDQRAOEXAMPLE:app1</AssumedRoleId>"
    "        </AssumedRoleUser>"
    "        <Credentials>");
AWS_STATIC_STRING_FROM_LITERAL(
    s_good_response_second_part,
    "            <SessionToken>TokenSuccess</SessionToken>"
    "           <SecretAccessKey>SuccessfulSecret</SecretAccessKey>"
    "            <Expiration>2020-02-25T06:03:31Z</Expiration>"
    "           <AccessKeyId>SuccessfulAccessKey</AccessKeyId>"
    "        </Credentials>"
    "       <Provider>www.amazon.com</Provider>"
    "    </AssumeRoleWithWebIdentityResult>"
    "   <ResponseMetadata>");
AWS_STATIC_STRING_FROM_LITERAL(
    s_good_response_third_part,

    "        <RequestId>ad4156e9-bce1-11e2-82e6-6b6efEXAMPLE</RequestId>"
    "   </ResponseMetadata>"
    "</AssumeRoleWithWebIdentityResponse>");

static int s_credentials_provider_sts_web_identity_success_multi_part_doc(struct aws_allocator *allocator, void *ctx) {
    (void)ctx;

    s_aws_sts_web_identity_tester_init(allocator);

    s_aws_sts_web_identity_test_unset_env_parameters();

    struct aws_string *token_file_path_str = aws_create_process_unique_file_name(allocator);
    ASSERT_TRUE(token_file_path_str != NULL);
    ASSERT_TRUE(aws_create_profile_file(token_file_path_str, s_sts_web_identity_token_contents) == AWS_OP_SUCCESS);

    s_aws_sts_web_identity_test_init_env_parameters(
        allocator,
        "us-east-1",
        "arn:aws:iam::1234567890:role/test-arn",
        "9876543210",
        aws_string_c_str(token_file_path_str));
    aws_string_destroy(token_file_path_str);

    struct aws_byte_cursor good_response_cursor1 = aws_byte_cursor_from_string(s_good_response_first_part);
    struct aws_byte_cursor good_response_cursor2 = aws_byte_cursor_from_string(s_good_response_second_part);
    struct aws_byte_cursor good_response_cursor3 = aws_byte_cursor_from_string(s_good_response_third_part);
    aws_array_list_push_back(&s_tester.response_data_callbacks, &good_response_cursor1);
    aws_array_list_push_back(&s_tester.response_data_callbacks, &good_response_cursor2);
    aws_array_list_push_back(&s_tester.response_data_callbacks, &good_response_cursor3);

    struct aws_credentials_provider_sts_web_identity_options options = {
        .bootstrap = NULL,
        .function_table = &s_mock_function_table,
        .shutdown_options =
            {
                .shutdown_callback = s_on_shutdown_complete,
                .shutdown_user_data = NULL,
            },
    };

    struct aws_credentials_provider *provider = aws_credentials_provider_new_sts_web_identity(allocator, &options);

    aws_credentials_provider_get_credentials(provider, s_get_credentials_callback, NULL);

    s_aws_wait_for_credentials_result();

<<<<<<< HEAD
    ASSERT_BIN_ARRAYS_EQUALS(
        s_tester.request_uri.buffer,
        s_tester.request_uri.len,
        s_expected_sts_web_identity_path_and_query->bytes,
        s_expected_sts_web_identity_path_and_query->len);

    ASSERT_TRUE(s_tester.has_received_credentials_callback == true);
    ASSERT_SUCCESS(s_verify_credentials(s_tester.credentials));
=======
    ASSERT_SUCCESS(s_verify_credentials(
        true /*request made*/, false /*from config*/, true /*get creds*/, 1 /*expected attempts*/));

    struct aws_date_time expiration;
    struct aws_byte_cursor date_cursor = aws_byte_cursor_from_string(s_good_response_expiration);
    aws_date_time_init_from_str_cursor(&expiration, &date_cursor, AWS_DATE_FORMAT_ISO_8601);
    ASSERT_TRUE(s_tester.credentials->expiration_timepoint_seconds == (uint64_t)expiration.timestamp);
>>>>>>> d190f852

    aws_credentials_provider_release(provider);

    s_aws_wait_for_provider_shutdown_callback();

    /* Because we mock the http connection manager, we never get a callback back from it */
    struct aws_credentials_provider_sts_web_identity_impl *impl = provider->impl;
    aws_tls_ctx_destroy(impl->ctx);
    aws_tls_connection_options_clean_up(&impl->connection_options);
    aws_mem_release(provider->allocator, provider);
    s_aws_sts_web_identity_tester_cleanup();

    return 0;
}
AWS_TEST_CASE(
    credentials_provider_sts_web_identity_success_multi_part_doc,
    s_credentials_provider_sts_web_identity_success_multi_part_doc);

static int s_credentials_provider_sts_web_identity_real_new_destroy(struct aws_allocator *allocator, void *ctx) {
    (void)ctx;

    aws_auth_library_init(allocator);

    s_aws_sts_web_identity_test_unset_env_parameters();

    struct aws_string *token_file_path_str = aws_create_process_unique_file_name(allocator);
    ASSERT_TRUE(token_file_path_str != NULL);
    ASSERT_TRUE(aws_create_profile_file(token_file_path_str, s_sts_web_identity_token_contents) == AWS_OP_SUCCESS);

    s_aws_sts_web_identity_test_init_env_parameters(
        allocator,
        "us-east-1",
        "arn:aws:iam::1234567890:role/test-arn",
        "9876543210",
        aws_string_c_str(token_file_path_str));
    aws_string_destroy(token_file_path_str);

    struct aws_logger_standard_options logger_options = {
        .level = AWS_LOG_LEVEL_TRACE,
        .file = stderr,
    };

    struct aws_logger logger;
    ASSERT_SUCCESS(aws_logger_init_standard(&logger, allocator, &logger_options));
    aws_logger_set(&logger);

    s_aws_sts_web_identity_tester_init(allocator);

    struct aws_event_loop_group el_group;
    aws_event_loop_group_default_init(&el_group, allocator, 1);

    struct aws_host_resolver resolver;
    aws_host_resolver_init_default(&resolver, allocator, 8, &el_group);

    struct aws_client_bootstrap_options bootstrap_options = {
        .event_loop_group = &el_group,
        .host_resolver = &resolver,
    };
    struct aws_client_bootstrap *bootstrap = aws_client_bootstrap_new(allocator, &bootstrap_options);

    struct aws_credentials_provider_sts_web_identity_options options = {
        .bootstrap = bootstrap,
        .shutdown_options =
            {
                .shutdown_callback = s_on_shutdown_complete,
                .shutdown_user_data = NULL,
            },
    };

    struct aws_credentials_provider *provider = aws_credentials_provider_new_sts_web_identity(allocator, &options);

    aws_credentials_provider_get_credentials(provider, s_get_credentials_callback, NULL);

    s_aws_wait_for_credentials_result();

    aws_credentials_provider_release(provider);

    s_aws_wait_for_provider_shutdown_callback();

    aws_client_bootstrap_release(bootstrap);
    aws_host_resolver_clean_up(&resolver);
    aws_event_loop_group_clean_up(&el_group);

    s_aws_sts_web_identity_tester_cleanup();

    aws_auth_library_clean_up();

    aws_logger_set(NULL);
    aws_logger_clean_up(&logger);

    return 0;
}
AWS_TEST_CASE(
    credentials_provider_sts_web_identity_real_new_destroy,
    s_credentials_provider_sts_web_identity_real_new_destroy);<|MERGE_RESOLUTION|>--- conflicted
+++ resolved
@@ -569,11 +569,11 @@
     if (got_credentials) {
         ASSERT_TRUE(s_tester.credentials != NULL);
         ASSERT_CURSOR_VALUE_STRING_EQUALS(
-            aws_byte_cursor_from_string(s_tester.credentials->access_key_id), s_good_access_key_id);
+            aws_credentials_get_access_key_id(s_tester.credentials), s_good_access_key_id);
         ASSERT_CURSOR_VALUE_STRING_EQUALS(
-            aws_byte_cursor_from_string(s_tester.credentials->secret_access_key), s_good_secret_access_key);
+            aws_credentials_get_secret_access_key(s_tester.credentials), s_good_secret_access_key);
         ASSERT_CURSOR_VALUE_STRING_EQUALS(
-            aws_byte_cursor_from_string(s_tester.credentials->session_token), s_good_session_token);
+            aws_credentials_get_session_token(s_tester.credentials), s_good_session_token);
     } else {
         ASSERT_TRUE(s_tester.credentials == NULL);
     }
@@ -891,49 +891,6 @@
     credentials_provider_sts_web_identity_test_retry_error2,
     s_credentials_provider_sts_web_identity_test_retry_error2);
 
-<<<<<<< HEAD
-AWS_STATIC_STRING_FROM_LITERAL(
-    s_good_response,
-    "<AssumeRoleWithWebIdentityResponse>"
-    "    <AssumeRoleWithWebIdentityResult>"
-    "        <AssumedRoleUser>"
-    "            <Arn>arn:aws:sts::123456789012:assumed-role/FederatedWebIdentityRole/app1</Arn>"
-    "           <AssumedRoleId>AROACLKWSDQRAOEXAMPLE:app1</AssumedRoleId>"
-    "        </AssumedRoleUser>"
-    "        <Credentials>"
-    "            <SessionToken>TokenSuccess</SessionToken>"
-    "           <SecretAccessKey>SuccessfulSecret</SecretAccessKey>"
-    "            <Expiration>2020-02-25T06:03:31Z</Expiration>"
-    "           <AccessKeyId>SuccessfulAccessKey</AccessKeyId>"
-    "        </Credentials>"
-    "       <Provider>www.amazon.com</Provider>"
-    "    </AssumeRoleWithWebIdentityResult>"
-    "   <ResponseMetadata>"
-    "        <RequestId>ad4156e9-bce1-11e2-82e6-6b6efEXAMPLE</RequestId>"
-    "   </ResponseMetadata>"
-    "</AssumeRoleWithWebIdentityResponse>");
-AWS_STATIC_STRING_FROM_LITERAL(s_good_access_key_id, "SuccessfulAccessKey");
-AWS_STATIC_STRING_FROM_LITERAL(s_good_secret_access_key, "SuccessfulSecret");
-AWS_STATIC_STRING_FROM_LITERAL(s_good_session_token, "TokenSuccess");
-AWS_STATIC_STRING_FROM_LITERAL(s_good_response_expiration, "2020-02-25T06:03:31Z");
-
-static int s_verify_credentials(struct aws_credentials *credentials) {
-    ASSERT_NOT_NULL(credentials);
-    ASSERT_CURSOR_VALUE_STRING_EQUALS(aws_credentials_get_access_key_id(credentials), s_good_access_key_id);
-    ASSERT_CURSOR_VALUE_STRING_EQUALS(aws_credentials_get_secret_access_key(credentials), s_good_secret_access_key);
-    ASSERT_CURSOR_VALUE_STRING_EQUALS(aws_credentials_get_session_token(credentials), s_good_session_token);
-
-    struct aws_date_time expiration;
-    struct aws_byte_cursor date_cursor = aws_byte_cursor_from_string(s_good_response_expiration);
-    aws_date_time_init_from_str_cursor(&expiration, &date_cursor, AWS_DATE_FORMAT_ISO_8601);
-    ASSERT_TRUE(
-        aws_credentials_get_expiration_timepoint_seconds(s_tester.credentials) == (uint64_t)expiration.timestamp);
-
-    return AWS_OP_SUCCESS;
-}
-
-=======
->>>>>>> d190f852
 static int s_credentials_provider_sts_web_identity_basic_success_env(struct aws_allocator *allocator, void *ctx) {
     (void)ctx;
 
@@ -972,24 +929,14 @@
 
     s_aws_wait_for_credentials_result();
 
-<<<<<<< HEAD
-    ASSERT_BIN_ARRAYS_EQUALS(
-        s_tester.request_uri.buffer,
-        s_tester.request_uri.len,
-        s_expected_sts_web_identity_path_and_query->bytes,
-        s_expected_sts_web_identity_path_and_query->len);
-
-    ASSERT_TRUE(s_tester.has_received_credentials_callback == true);
-    ASSERT_SUCCESS(s_verify_credentials(s_tester.credentials));
-=======
     ASSERT_SUCCESS(s_verify_credentials(
         true /*request made*/, false /*from config*/, true /*get creds*/, 1 /*expected attempts*/));
 
     struct aws_date_time expiration;
     struct aws_byte_cursor date_cursor = aws_byte_cursor_from_string(s_good_response_expiration);
     aws_date_time_init_from_str_cursor(&expiration, &date_cursor, AWS_DATE_FORMAT_ISO_8601);
-    ASSERT_TRUE(s_tester.credentials->expiration_timepoint_seconds == (uint64_t)expiration.timestamp);
->>>>>>> d190f852
+    ASSERT_INT_EQUALS(
+        aws_credentials_get_expiration_timepoint_seconds(s_tester.credentials), (uint64_t)expiration.timestamp);
 
     aws_credentials_provider_release(provider);
 
@@ -1056,24 +1003,14 @@
 
     s_aws_wait_for_credentials_result();
 
-<<<<<<< HEAD
-    ASSERT_BIN_ARRAYS_EQUALS(
-        s_tester.request_uri.buffer,
-        s_tester.request_uri.len,
-        s_expected_sts_web_identity_path_and_query_config->bytes,
-        s_expected_sts_web_identity_path_and_query_config->len);
-
-    ASSERT_TRUE(s_tester.has_received_credentials_callback == true);
-    ASSERT_SUCCESS(s_verify_credentials(s_tester.credentials));
-=======
     ASSERT_SUCCESS(
         s_verify_credentials(true /*request made*/, true /*from config*/, true /*get creds*/, 1 /*expected attempts*/));
 
     struct aws_date_time expiration;
     struct aws_byte_cursor date_cursor = aws_byte_cursor_from_string(s_good_response_expiration);
     aws_date_time_init_from_str_cursor(&expiration, &date_cursor, AWS_DATE_FORMAT_ISO_8601);
-    ASSERT_TRUE(s_tester.credentials->expiration_timepoint_seconds == (uint64_t)expiration.timestamp);
->>>>>>> d190f852
+    ASSERT_INT_EQUALS(
+        aws_credentials_get_expiration_timepoint_seconds(s_tester.credentials), (uint64_t)expiration.timestamp);
 
     aws_credentials_provider_release(provider);
 
@@ -1161,24 +1098,14 @@
 
     s_aws_wait_for_credentials_result();
 
-<<<<<<< HEAD
-    ASSERT_BIN_ARRAYS_EQUALS(
-        s_tester.request_uri.buffer,
-        s_tester.request_uri.len,
-        s_expected_sts_web_identity_path_and_query->bytes,
-        s_expected_sts_web_identity_path_and_query->len);
-
-    ASSERT_TRUE(s_tester.has_received_credentials_callback == true);
-    ASSERT_SUCCESS(s_verify_credentials(s_tester.credentials));
-=======
     ASSERT_SUCCESS(s_verify_credentials(
         true /*request made*/, false /*from config*/, true /*get creds*/, 1 /*expected attempts*/));
 
     struct aws_date_time expiration;
     struct aws_byte_cursor date_cursor = aws_byte_cursor_from_string(s_good_response_expiration);
     aws_date_time_init_from_str_cursor(&expiration, &date_cursor, AWS_DATE_FORMAT_ISO_8601);
-    ASSERT_TRUE(s_tester.credentials->expiration_timepoint_seconds == (uint64_t)expiration.timestamp);
->>>>>>> d190f852
+    ASSERT_INT_EQUALS(
+        aws_credentials_get_expiration_timepoint_seconds(s_tester.credentials), (uint64_t)expiration.timestamp);
 
     aws_credentials_provider_release(provider);
 
