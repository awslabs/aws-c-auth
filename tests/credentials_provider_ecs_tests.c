/**
 * Copyright Amazon.com, Inc. or its affiliates. All Rights Reserved.
 * SPDX-License-Identifier: Apache-2.0.
 */

#include <aws/testing/aws_test_harness.h>

#include <aws/auth/credentials.h>
#include <aws/auth/private/credentials_utils.h>
#include <aws/common/clock.h>
#include <aws/common/condition_variable.h>
#include <aws/common/date_time.h>
#include <aws/common/string.h>
#include <aws/common/thread.h>
#include <aws/http/request_response.h>
#include <aws/http/status_code.h>
#include <aws/io/channel_bootstrap.h>
#include <aws/io/event_loop.h>
#include <aws/io/logging.h>
#include <aws/io/socket.h>

struct aws_mock_ecs_tester {
    struct aws_byte_buf request_uri;

    struct aws_array_list response_data_callbacks;
    bool is_connection_acquire_successful;
    bool is_request_successful;

    struct aws_mutex lock;
    struct aws_condition_variable signal;

    struct aws_credentials *credentials;
    bool has_received_credentials_callback;
    bool has_received_shutdown_callback;

    int error_code;
};

static struct aws_mock_ecs_tester s_tester;

static void s_on_shutdown_complete(void *user_data) {
    (void)user_data;

    aws_mutex_lock(&s_tester.lock);
    s_tester.has_received_shutdown_callback = true;
    aws_mutex_unlock(&s_tester.lock);

    aws_condition_variable_notify_one(&s_tester.signal);
}

static bool s_has_tester_received_shutdown_callback(void *user_data) {
    (void)user_data;

    return s_tester.has_received_shutdown_callback;
}

static void s_aws_wait_for_provider_shutdown_callback(void) {
    aws_mutex_lock(&s_tester.lock);
    aws_condition_variable_wait_pred(&s_tester.signal, &s_tester.lock, s_has_tester_received_shutdown_callback, NULL);
    aws_mutex_unlock(&s_tester.lock);
}

static struct aws_http_connection_manager *s_aws_http_connection_manager_new_mock(
    struct aws_allocator *allocator,
    struct aws_http_connection_manager_options *options) {

    (void)allocator;
    (void)options;

    return (struct aws_http_connection_manager *)1;
}

static void s_aws_http_connection_manager_release_mock(struct aws_http_connection_manager *manager) {
    (void)manager;

    s_on_shutdown_complete(NULL);
}

static void s_aws_http_connection_manager_acquire_connection_mock(
    struct aws_http_connection_manager *manager,
    aws_http_connection_manager_on_connection_setup_fn *callback,
    void *user_data) {

    (void)manager;
    (void)callback;
    (void)user_data;

    if (s_tester.is_connection_acquire_successful) {
        callback((struct aws_http_connection *)1, AWS_OP_SUCCESS, user_data);
    } else {
        aws_raise_error(AWS_ERROR_HTTP_UNKNOWN);
        callback(NULL, AWS_OP_ERR, user_data);
    }
}

static int s_aws_http_connection_manager_release_connection_mock(
    struct aws_http_connection_manager *manager,
    struct aws_http_connection *connection) {

    (void)manager;
    (void)connection;

    return AWS_OP_SUCCESS;
}

static void s_invoke_mock_request_callbacks(
    const struct aws_http_make_request_options *options,
    struct aws_array_list *data_callbacks,
    bool is_request_successful) {

    size_t data_callback_count = aws_array_list_length(data_callbacks);

    struct aws_http_header headers[1];
    AWS_ZERO_ARRAY(headers);

    headers[0].name = aws_byte_cursor_from_c_str("some-header");
    headers[0].value = aws_byte_cursor_from_c_str("value");

    options->on_response_headers(
        (struct aws_http_stream *)1, AWS_HTTP_HEADER_BLOCK_MAIN, headers, 1, options->user_data);

    if (options->on_response_header_block_done) {
        options->on_response_header_block_done(
            (struct aws_http_stream *)1, data_callback_count > 0, options->user_data);
    }

    for (size_t i = 0; i < data_callback_count; ++i) {
        struct aws_byte_cursor data_callback_cursor;
        if (aws_array_list_get_at(data_callbacks, &data_callback_cursor, i)) {
            continue;
        }

        options->on_response_body((struct aws_http_stream *)1, &data_callback_cursor, options->user_data);
    }

    options->on_complete(
        (struct aws_http_stream *)1,
        is_request_successful ? AWS_ERROR_SUCCESS : AWS_ERROR_HTTP_UNKNOWN,
        options->user_data);
}

static struct aws_http_stream *s_aws_http_connection_make_request_mock(
    struct aws_http_connection *client_connection,
    const struct aws_http_make_request_options *options) {

    (void)client_connection;
    (void)options;

    struct aws_byte_cursor path;
    AWS_ZERO_STRUCT(path);
    aws_http_message_get_request_path(options->request, &path);

    aws_byte_buf_append_dynamic(&s_tester.request_uri, &path);
    s_invoke_mock_request_callbacks(options, &s_tester.response_data_callbacks, s_tester.is_request_successful);

    return (struct aws_http_stream *)1;
}

static int s_aws_http_stream_activate_mock(struct aws_http_stream *stream) {
    (void)stream;
    return AWS_OP_SUCCESS;
}

static int s_aws_http_stream_get_incoming_response_status_mock(
    const struct aws_http_stream *stream,
    int *out_status_code) {
    (void)stream;

    *out_status_code = AWS_HTTP_STATUS_CODE_200_OK;

    return AWS_OP_SUCCESS;
}

static void s_aws_http_stream_release_mock(struct aws_http_stream *stream) {
    (void)stream;
}

static void s_aws_http_connection_close_mock(struct aws_http_connection *connection) {
    (void)connection;
}

static struct aws_auth_http_system_vtable s_mock_function_table = {
    .aws_http_connection_manager_new = s_aws_http_connection_manager_new_mock,
    .aws_http_connection_manager_release = s_aws_http_connection_manager_release_mock,
    .aws_http_connection_manager_acquire_connection = s_aws_http_connection_manager_acquire_connection_mock,
    .aws_http_connection_manager_release_connection = s_aws_http_connection_manager_release_connection_mock,
    .aws_http_connection_make_request = s_aws_http_connection_make_request_mock,
    .aws_http_stream_activate = s_aws_http_stream_activate_mock,
    .aws_http_stream_get_incoming_response_status = s_aws_http_stream_get_incoming_response_status_mock,
    .aws_http_stream_release = s_aws_http_stream_release_mock,
    .aws_http_connection_close = s_aws_http_connection_close_mock};

static int s_aws_ecs_tester_init(struct aws_allocator *allocator) {
    if (aws_array_list_init_dynamic(&s_tester.response_data_callbacks, allocator, 10, sizeof(struct aws_byte_cursor))) {
        return AWS_OP_ERR;
    }

    if (aws_byte_buf_init(&s_tester.request_uri, allocator, 100)) {
        return AWS_OP_ERR;
    }

    if (aws_mutex_init(&s_tester.lock)) {
        return AWS_OP_ERR;
    }

    if (aws_condition_variable_init(&s_tester.signal)) {
        return AWS_OP_ERR;
    }

    /* default to everything successful */
    s_tester.is_connection_acquire_successful = true;
    s_tester.is_request_successful = true;

    return AWS_OP_SUCCESS;
}

static void s_aws_ecs_tester_cleanup(void) {
    aws_array_list_clean_up(&s_tester.response_data_callbacks);
    aws_byte_buf_clean_up(&s_tester.request_uri);
    aws_condition_variable_clean_up(&s_tester.signal);
    aws_mutex_clean_up(&s_tester.lock);
    aws_credentials_release(s_tester.credentials);
}

static bool s_has_tester_received_credentials_callback(void *user_data) {
    (void)user_data;

    return s_tester.has_received_credentials_callback;
}

static void s_aws_wait_for_credentials_result(void) {
    aws_mutex_lock(&s_tester.lock);
    aws_condition_variable_wait_pred(
        &s_tester.signal, &s_tester.lock, s_has_tester_received_credentials_callback, NULL);
    aws_mutex_unlock(&s_tester.lock);
}

static void s_get_credentials_callback(struct aws_credentials *credentials, int error_code, void *user_data) {
    (void)user_data;

    aws_mutex_lock(&s_tester.lock);
    s_tester.has_received_credentials_callback = true;
    s_tester.error_code = error_code;
    s_tester.credentials = credentials;
    aws_credentials_acquire(credentials);
    aws_condition_variable_notify_one(&s_tester.signal);
    aws_mutex_unlock(&s_tester.lock);
}

static int s_credentials_provider_ecs_new_destroy(struct aws_allocator *allocator, void *ctx) {
    (void)ctx;

    s_aws_ecs_tester_init(allocator);

    struct aws_credentials_provider_ecs_options options = {
        .bootstrap = NULL,
        .function_table = &s_mock_function_table,
        .shutdown_options =
            {
                .shutdown_callback = s_on_shutdown_complete,
                .shutdown_user_data = NULL,
            },
        .host = aws_byte_cursor_from_c_str("www.xxx123321testmocknonexsitingawsservice.com"),
        .path_and_query = aws_byte_cursor_from_c_str("/path/to/resource/?a=b&c=d"),
        .auth_token = aws_byte_cursor_from_c_str("test-token-1234-abcd"),
    };

    struct aws_credentials_provider *provider = aws_credentials_provider_new_ecs(allocator, &options);
    aws_credentials_provider_release(provider);

    s_aws_wait_for_provider_shutdown_callback();

    /* Because we mock the http connection manager, we never get a callback back from it */
    aws_mem_release(provider->allocator, provider);

    s_aws_ecs_tester_cleanup();

    return 0;
}

AWS_TEST_CASE(credentials_provider_ecs_new_destroy, s_credentials_provider_ecs_new_destroy);

static int s_credentials_provider_ecs_connect_failure(struct aws_allocator *allocator, void *ctx) {
    (void)ctx;

    s_aws_ecs_tester_init(allocator);
    s_tester.is_connection_acquire_successful = false;

    struct aws_credentials_provider_ecs_options options = {
        .bootstrap = NULL,
        .function_table = &s_mock_function_table,
        .shutdown_options =
            {
                .shutdown_callback = s_on_shutdown_complete,
                .shutdown_user_data = NULL,
            },
        .host = aws_byte_cursor_from_c_str("www.xxx123321testmocknonexsitingawsservice.com"),
        .path_and_query = aws_byte_cursor_from_c_str("/path/to/resource/?a=b&c=d"),
        .auth_token = aws_byte_cursor_from_c_str("test-token-1234-abcd"),
    };

    struct aws_credentials_provider *provider = aws_credentials_provider_new_ecs(allocator, &options);

    aws_credentials_provider_get_credentials(provider, s_get_credentials_callback, NULL);

    s_aws_wait_for_credentials_result();

    ASSERT_TRUE(s_tester.has_received_credentials_callback == true);
    ASSERT_TRUE(s_tester.credentials == NULL);

    aws_credentials_provider_release(provider);

    s_aws_wait_for_provider_shutdown_callback();

    /* Because we mock the http connection manager, we never get a callback back from it */
    aws_mem_release(provider->allocator, provider);

    s_aws_ecs_tester_cleanup();

    return 0;
}

AWS_TEST_CASE(credentials_provider_ecs_connect_failure, s_credentials_provider_ecs_connect_failure);

AWS_STATIC_STRING_FROM_LITERAL(s_expected_ecs_relative_uri, "/path/to/resource/?a=b&c=d");

static int s_credentials_provider_ecs_request_failure(struct aws_allocator *allocator, void *ctx) {
    (void)ctx;

    s_aws_ecs_tester_init(allocator);
    s_tester.is_request_successful = false;

    struct aws_credentials_provider_ecs_options options = {
        .bootstrap = NULL,
        .function_table = &s_mock_function_table,
        .shutdown_options =
            {
                .shutdown_callback = s_on_shutdown_complete,
                .shutdown_user_data = NULL,
            },
        .host = aws_byte_cursor_from_c_str("www.xxx123321testmocknonexsitingawsservice.com"),
        .path_and_query = aws_byte_cursor_from_c_str("/path/to/resource/?a=b&c=d"),
        .auth_token = aws_byte_cursor_from_c_str("test-token-1234-abcd"),
    };

    struct aws_credentials_provider *provider = aws_credentials_provider_new_ecs(allocator, &options);

    aws_credentials_provider_get_credentials(provider, s_get_credentials_callback, NULL);

    s_aws_wait_for_credentials_result();

    ASSERT_BIN_ARRAYS_EQUALS(
        s_tester.request_uri.buffer,
        s_tester.request_uri.len,
        s_expected_ecs_relative_uri->bytes,
        s_expected_ecs_relative_uri->len);
    ASSERT_TRUE(s_tester.has_received_credentials_callback == true);
    ASSERT_TRUE(s_tester.credentials == NULL);

    aws_credentials_provider_release(provider);

    s_aws_wait_for_provider_shutdown_callback();

    /* Because we mock the http connection manager, we never get a callback back from it */
    aws_mem_release(provider->allocator, provider);

    s_aws_ecs_tester_cleanup();

    return 0;
}

AWS_TEST_CASE(credentials_provider_ecs_request_failure, s_credentials_provider_ecs_request_failure);

AWS_STATIC_STRING_FROM_LITERAL(s_bad_document_response, "{\"NotTheExpectedDocumentFormat\":\"Error\"}");

static int s_credentials_provider_ecs_bad_document_failure(struct aws_allocator *allocator, void *ctx) {
    (void)ctx;

    s_aws_ecs_tester_init(allocator);

    struct aws_byte_cursor bad_document_cursor = aws_byte_cursor_from_string(s_bad_document_response);
    aws_array_list_push_back(&s_tester.response_data_callbacks, &bad_document_cursor);

    struct aws_credentials_provider_ecs_options options = {
        .bootstrap = NULL,
        .function_table = &s_mock_function_table,
        .shutdown_options =
            {
                .shutdown_callback = s_on_shutdown_complete,
                .shutdown_user_data = NULL,
            },
        .host = aws_byte_cursor_from_c_str("www.xxx123321testmocknonexsitingawsservice.com"),
        .path_and_query = aws_byte_cursor_from_c_str("/path/to/resource/?a=b&c=d"),
        .auth_token = aws_byte_cursor_from_c_str("test-token-1234-abcd"),
    };

    struct aws_credentials_provider *provider = aws_credentials_provider_new_ecs(allocator, &options);

    aws_credentials_provider_get_credentials(provider, s_get_credentials_callback, NULL);

    s_aws_wait_for_credentials_result();

    ASSERT_BIN_ARRAYS_EQUALS(
        s_tester.request_uri.buffer,
        s_tester.request_uri.len,
        s_expected_ecs_relative_uri->bytes,
        s_expected_ecs_relative_uri->len);

    ASSERT_TRUE(s_tester.has_received_credentials_callback == true);
    ASSERT_TRUE(s_tester.credentials == NULL);

    aws_credentials_provider_release(provider);

    s_aws_wait_for_provider_shutdown_callback();

    /* Because we mock the http connection manager, we never get a callback back from it */
    aws_mem_release(provider->allocator, provider);

    s_aws_ecs_tester_cleanup();

    return 0;
}

AWS_TEST_CASE(credentials_provider_ecs_bad_document_failure, s_credentials_provider_ecs_bad_document_failure);

AWS_STATIC_STRING_FROM_LITERAL(
    s_good_response,
    "{\"AccessKeyId\":\"SuccessfulAccessKey\", \n  \"SecretAccessKey\":\"SuccessfulSecret\", \n  "
    "\"Token\":\"TokenSuccess\", \n \"Expiration\":\"2020-02-25T06:03:31Z\"}");
AWS_STATIC_STRING_FROM_LITERAL(s_good_access_key_id, "SuccessfulAccessKey");
AWS_STATIC_STRING_FROM_LITERAL(s_good_secret_access_key, "SuccessfulSecret");
AWS_STATIC_STRING_FROM_LITERAL(s_good_session_token, "TokenSuccess");
AWS_STATIC_STRING_FROM_LITERAL(s_good_response_expiration, "2020-02-25T06:03:31Z");

static int s_do_ecs_success_test(
    struct aws_allocator *allocator,
    struct aws_credentials_provider_ecs_options *options) {
    struct aws_credentials_provider *provider = aws_credentials_provider_new_ecs(allocator, options);

    aws_credentials_provider_get_credentials(provider, s_get_credentials_callback, NULL);

    s_aws_wait_for_credentials_result();

    ASSERT_BIN_ARRAYS_EQUALS(
        s_tester.request_uri.buffer,
        s_tester.request_uri.len,
        s_expected_ecs_relative_uri->bytes,
        s_expected_ecs_relative_uri->len);

    ASSERT_TRUE(s_tester.has_received_credentials_callback == true);
    ASSERT_TRUE(s_tester.credentials != NULL);
    ASSERT_CURSOR_VALUE_STRING_EQUALS(aws_credentials_get_access_key_id(s_tester.credentials), s_good_access_key_id);
    ASSERT_CURSOR_VALUE_STRING_EQUALS(
        aws_credentials_get_secret_access_key(s_tester.credentials), s_good_secret_access_key);
    ASSERT_CURSOR_VALUE_STRING_EQUALS(aws_credentials_get_session_token(s_tester.credentials), s_good_session_token);

    struct aws_date_time expiration;
    struct aws_byte_cursor date_cursor = aws_byte_cursor_from_string(s_good_response_expiration);
    aws_date_time_init_from_str_cursor(&expiration, &date_cursor, AWS_DATE_FORMAT_ISO_8601);
    ASSERT_TRUE(
        aws_credentials_get_expiration_timepoint_seconds(s_tester.credentials) == (uint64_t)expiration.timestamp);

    aws_credentials_provider_release(provider);

    s_aws_wait_for_provider_shutdown_callback();

    /* Because we mock the http connection manager, we never get a callback back from it */
    aws_mem_release(provider->allocator, provider);

    return AWS_OP_SUCCESS;
}

static int s_credentials_provider_ecs_basic_success(struct aws_allocator *allocator, void *ctx) {
    (void)ctx;

    s_aws_ecs_tester_init(allocator);

    struct aws_byte_cursor good_response_cursor = aws_byte_cursor_from_string(s_good_response);
    aws_array_list_push_back(&s_tester.response_data_callbacks, &good_response_cursor);

    struct aws_credentials_provider_ecs_options options = {
        .bootstrap = NULL,
        .function_table = &s_mock_function_table,
        .shutdown_options =
            {
                .shutdown_callback = s_on_shutdown_complete,
                .shutdown_user_data = NULL,
            },
        .host = aws_byte_cursor_from_c_str("www.xxx123321testmocknonexsitingawsservice.com"),
        .path_and_query = aws_byte_cursor_from_c_str("/path/to/resource/?a=b&c=d"),
        .auth_token = aws_byte_cursor_from_c_str("test-token-1234-abcd"),
    };

    ASSERT_SUCCESS(s_do_ecs_success_test(allocator, &options));

    s_aws_ecs_tester_cleanup();

    return 0;
}

AWS_TEST_CASE(credentials_provider_ecs_basic_success, s_credentials_provider_ecs_basic_success);

<<<<<<< HEAD
    ASSERT_TRUE(s_tester.has_received_credentials_callback == true);
    ASSERT_TRUE(s_tester.credentials != NULL);
    ASSERT_CURSOR_VALUE_STRING_EQUALS(aws_credentials_get_access_key_id(s_tester.credentials), s_good_access_key_id);
    ASSERT_CURSOR_VALUE_STRING_EQUALS(
        aws_credentials_get_secret_access_key(s_tester.credentials), s_good_secret_access_key);
    ASSERT_CURSOR_VALUE_STRING_EQUALS(aws_credentials_get_session_token(s_tester.credentials), s_good_session_token);

    struct aws_date_time expiration;
    struct aws_byte_cursor date_cursor = aws_byte_cursor_from_string(s_good_response_expiration);
    aws_date_time_init_from_str_cursor(&expiration, &date_cursor, AWS_DATE_FORMAT_ISO_8601);
    ASSERT_TRUE(
        aws_credentials_get_expiration_timepoint_seconds(s_tester.credentials) == (uint64_t)expiration.timestamp);
=======
static int s_credentials_provider_ecs_no_auth_token_success(struct aws_allocator *allocator, void *ctx) {
    (void)ctx;

    s_aws_ecs_tester_init(allocator);
>>>>>>> 78c5b25e

    struct aws_byte_cursor good_response_cursor = aws_byte_cursor_from_string(s_good_response);
    aws_array_list_push_back(&s_tester.response_data_callbacks, &good_response_cursor);

    struct aws_credentials_provider_ecs_options options = {
        .bootstrap = NULL,
        .function_table = &s_mock_function_table,
        .shutdown_options =
            {
                .shutdown_callback = s_on_shutdown_complete,
                .shutdown_user_data = NULL,
            },
        .host = aws_byte_cursor_from_c_str("www.xxx123321testmocknonexsitingawsservice.com"),
        .path_and_query = aws_byte_cursor_from_c_str("/path/to/resource/?a=b&c=d"),
    };

    ASSERT_SUCCESS(s_do_ecs_success_test(allocator, &options));

    s_aws_ecs_tester_cleanup();

    return 0;
}

AWS_TEST_CASE(credentials_provider_ecs_no_auth_token_success, s_credentials_provider_ecs_no_auth_token_success);

AWS_STATIC_STRING_FROM_LITERAL(s_good_response_first_part, "{\"AccessKeyId\":\"SuccessfulAccessKey\", \n  \"Secret");
AWS_STATIC_STRING_FROM_LITERAL(s_good_response_second_part, "AccessKey\":\"SuccessfulSecret\", \n  \"Token\":\"Token");
AWS_STATIC_STRING_FROM_LITERAL(s_good_response_third_part, "Success\", \n \"Expiration\":\"2020-02-25T06:03:31Z\"}");

static int s_credentials_provider_ecs_success_multi_part_doc(struct aws_allocator *allocator, void *ctx) {
    (void)ctx;

    s_aws_ecs_tester_init(allocator);

    struct aws_byte_cursor good_response_cursor1 = aws_byte_cursor_from_string(s_good_response_first_part);
    struct aws_byte_cursor good_response_cursor2 = aws_byte_cursor_from_string(s_good_response_second_part);
    struct aws_byte_cursor good_response_cursor3 = aws_byte_cursor_from_string(s_good_response_third_part);
    aws_array_list_push_back(&s_tester.response_data_callbacks, &good_response_cursor1);
    aws_array_list_push_back(&s_tester.response_data_callbacks, &good_response_cursor2);
    aws_array_list_push_back(&s_tester.response_data_callbacks, &good_response_cursor3);

    struct aws_credentials_provider_ecs_options options = {
        .bootstrap = NULL,
        .function_table = &s_mock_function_table,
        .shutdown_options =
            {
                .shutdown_callback = s_on_shutdown_complete,
                .shutdown_user_data = NULL,
            },
        .host = aws_byte_cursor_from_c_str("www.xxx123321testmocknonexsitingawsservice.com"),
        .path_and_query = aws_byte_cursor_from_c_str("/path/to/resource/?a=b&c=d"),
        .auth_token = aws_byte_cursor_from_c_str("test-token-1234-abcd"),
    };

    struct aws_credentials_provider *provider = aws_credentials_provider_new_ecs(allocator, &options);

    aws_credentials_provider_get_credentials(provider, s_get_credentials_callback, NULL);

    s_aws_wait_for_credentials_result();

    ASSERT_BIN_ARRAYS_EQUALS(
        s_tester.request_uri.buffer,
        s_tester.request_uri.len,
        s_expected_ecs_relative_uri->bytes,
        s_expected_ecs_relative_uri->len);

    ASSERT_TRUE(s_tester.has_received_credentials_callback == true);
    ASSERT_TRUE(s_tester.credentials != NULL);
    ASSERT_CURSOR_VALUE_STRING_EQUALS(aws_credentials_get_access_key_id(s_tester.credentials), s_good_access_key_id);
    ASSERT_CURSOR_VALUE_STRING_EQUALS(
        aws_credentials_get_secret_access_key(s_tester.credentials), s_good_secret_access_key);
    ASSERT_CURSOR_VALUE_STRING_EQUALS(aws_credentials_get_session_token(s_tester.credentials), s_good_session_token);

    struct aws_date_time expiration;
    struct aws_byte_cursor date_cursor = aws_byte_cursor_from_string(s_good_response_expiration);
    aws_date_time_init_from_str_cursor(&expiration, &date_cursor, AWS_DATE_FORMAT_ISO_8601);
    ASSERT_TRUE(
        aws_credentials_get_expiration_timepoint_seconds(s_tester.credentials) == (uint64_t)expiration.timestamp);

    aws_credentials_provider_release(provider);

    s_aws_wait_for_provider_shutdown_callback();

    /* Because we mock the http connection manager, we never get a callback back from it */
    aws_mem_release(provider->allocator, provider);

    s_aws_ecs_tester_cleanup();

    return 0;
}

AWS_TEST_CASE(credentials_provider_ecs_success_multi_part_doc, s_credentials_provider_ecs_success_multi_part_doc);

static int s_credentials_provider_ecs_real_new_destroy(struct aws_allocator *allocator, void *ctx) {
    (void)ctx;

    aws_auth_library_init(allocator);

    struct aws_logger_standard_options logger_options = {
        .level = AWS_LOG_LEVEL_TRACE,
        .file = stderr,
    };

    struct aws_logger logger;
    ASSERT_SUCCESS(aws_logger_init_standard(&logger, allocator, &logger_options));
    aws_logger_set(&logger);

    s_aws_ecs_tester_init(allocator);

    struct aws_event_loop_group el_group;
    aws_event_loop_group_default_init(&el_group, allocator, 1);

    struct aws_host_resolver resolver;
    aws_host_resolver_init_default(&resolver, allocator, 8, &el_group);

    struct aws_client_bootstrap_options bootstrap_options = {
        .event_loop_group = &el_group,
        .host_resolver = &resolver,
    };
    struct aws_client_bootstrap *bootstrap = aws_client_bootstrap_new(allocator, &bootstrap_options);

    struct aws_credentials_provider_ecs_options options = {
        .bootstrap = bootstrap,
        .shutdown_options =
            {
                .shutdown_callback = s_on_shutdown_complete,
                .shutdown_user_data = NULL,
            },
        .host = aws_byte_cursor_from_c_str("www.xxx123321testmocknonexsitingawsservice.com"),
        .path_and_query = aws_byte_cursor_from_c_str("/path/to/resource/?a=b&c=d"),
        .auth_token = aws_byte_cursor_from_c_str("test-token-1234-abcd"),
    };

    struct aws_credentials_provider *provider = aws_credentials_provider_new_ecs(allocator, &options);

    aws_credentials_provider_get_credentials(provider, s_get_credentials_callback, NULL);

    s_aws_wait_for_credentials_result();

    aws_credentials_provider_release(provider);

    s_aws_wait_for_provider_shutdown_callback();

    aws_client_bootstrap_release(bootstrap);
    aws_host_resolver_clean_up(&resolver);
    aws_event_loop_group_clean_up(&el_group);

    s_aws_ecs_tester_cleanup();

    aws_auth_library_clean_up();

    aws_logger_set(NULL);
    aws_logger_clean_up(&logger);

    return 0;
}

AWS_TEST_CASE(credentials_provider_ecs_real_new_destroy, s_credentials_provider_ecs_real_new_destroy);

static int s_credentials_provider_ecs_real_success(struct aws_allocator *allocator, void *ctx) {
    (void)ctx;

    aws_auth_library_init(allocator);

    struct aws_logger_standard_options logger_options = {
        .level = AWS_LOG_LEVEL_TRACE,
        .file = stderr,
    };

    struct aws_logger logger;
    ASSERT_SUCCESS(aws_logger_init_standard(&logger, allocator, &logger_options));
    aws_logger_set(&logger);

    s_aws_ecs_tester_init(allocator);

    struct aws_event_loop_group el_group;
    aws_event_loop_group_default_init(&el_group, allocator, 1);

    struct aws_host_resolver resolver;
    aws_host_resolver_init_default(&resolver, allocator, 8, &el_group);

    struct aws_client_bootstrap_options bootstrap_options = {
        .event_loop_group = &el_group,
        .host_resolver = &resolver,
    };
    struct aws_client_bootstrap *bootstrap = aws_client_bootstrap_new(allocator, &bootstrap_options);

    struct aws_credentials_provider_ecs_options options = {
        .bootstrap = bootstrap,
        .shutdown_options =
            {
                .shutdown_callback = s_on_shutdown_complete,
                .shutdown_user_data = NULL,
            },
        .host = aws_byte_cursor_from_c_str("www.xxx123321testmocknonexsitingawsservice.com"),
        .path_and_query = aws_byte_cursor_from_c_str("/path/to/resource/?a=b&c=d"),
        .auth_token = aws_byte_cursor_from_c_str("test-token-1234-abcd"),
    };

    struct aws_credentials_provider *provider = aws_credentials_provider_new_ecs(allocator, &options);

    aws_credentials_provider_get_credentials(provider, s_get_credentials_callback, NULL);

    s_aws_wait_for_credentials_result();

    ASSERT_TRUE(s_tester.credentials != NULL);

    aws_credentials_provider_release(provider);

    s_aws_wait_for_provider_shutdown_callback();

    s_aws_ecs_tester_cleanup();

    aws_client_bootstrap_release(bootstrap);
    aws_host_resolver_clean_up(&resolver);
    aws_event_loop_group_clean_up(&el_group);

    aws_auth_library_clean_up();

    aws_logger_set(NULL);
    aws_logger_clean_up(&logger);

    return 0;
}

AWS_TEST_CASE(credentials_provider_ecs_real_success, s_credentials_provider_ecs_real_success);<|MERGE_RESOLUTION|>--- conflicted
+++ resolved
@@ -500,7 +500,76 @@
 
 AWS_TEST_CASE(credentials_provider_ecs_basic_success, s_credentials_provider_ecs_basic_success);
 
-<<<<<<< HEAD
+static int s_credentials_provider_ecs_no_auth_token_success(struct aws_allocator *allocator, void *ctx) {
+    (void)ctx;
+
+    s_aws_ecs_tester_init(allocator);
+
+    struct aws_byte_cursor good_response_cursor = aws_byte_cursor_from_string(s_good_response);
+    aws_array_list_push_back(&s_tester.response_data_callbacks, &good_response_cursor);
+
+    struct aws_credentials_provider_ecs_options options = {
+        .bootstrap = NULL,
+        .function_table = &s_mock_function_table,
+        .shutdown_options =
+            {
+                .shutdown_callback = s_on_shutdown_complete,
+                .shutdown_user_data = NULL,
+            },
+        .host = aws_byte_cursor_from_c_str("www.xxx123321testmocknonexsitingawsservice.com"),
+        .path_and_query = aws_byte_cursor_from_c_str("/path/to/resource/?a=b&c=d"),
+    };
+
+    ASSERT_SUCCESS(s_do_ecs_success_test(allocator, &options));
+
+    s_aws_ecs_tester_cleanup();
+
+    return 0;
+}
+
+AWS_TEST_CASE(credentials_provider_ecs_no_auth_token_success, s_credentials_provider_ecs_no_auth_token_success);
+
+AWS_STATIC_STRING_FROM_LITERAL(s_good_response_first_part, "{\"AccessKeyId\":\"SuccessfulAccessKey\", \n  \"Secret");
+AWS_STATIC_STRING_FROM_LITERAL(s_good_response_second_part, "AccessKey\":\"SuccessfulSecret\", \n  \"Token\":\"Token");
+AWS_STATIC_STRING_FROM_LITERAL(s_good_response_third_part, "Success\", \n \"Expiration\":\"2020-02-25T06:03:31Z\"}");
+
+static int s_credentials_provider_ecs_success_multi_part_doc(struct aws_allocator *allocator, void *ctx) {
+    (void)ctx;
+
+    s_aws_ecs_tester_init(allocator);
+
+    struct aws_byte_cursor good_response_cursor1 = aws_byte_cursor_from_string(s_good_response_first_part);
+    struct aws_byte_cursor good_response_cursor2 = aws_byte_cursor_from_string(s_good_response_second_part);
+    struct aws_byte_cursor good_response_cursor3 = aws_byte_cursor_from_string(s_good_response_third_part);
+    aws_array_list_push_back(&s_tester.response_data_callbacks, &good_response_cursor1);
+    aws_array_list_push_back(&s_tester.response_data_callbacks, &good_response_cursor2);
+    aws_array_list_push_back(&s_tester.response_data_callbacks, &good_response_cursor3);
+
+    struct aws_credentials_provider_ecs_options options = {
+        .bootstrap = NULL,
+        .function_table = &s_mock_function_table,
+        .shutdown_options =
+            {
+                .shutdown_callback = s_on_shutdown_complete,
+                .shutdown_user_data = NULL,
+            },
+        .host = aws_byte_cursor_from_c_str("www.xxx123321testmocknonexsitingawsservice.com"),
+        .path_and_query = aws_byte_cursor_from_c_str("/path/to/resource/?a=b&c=d"),
+        .auth_token = aws_byte_cursor_from_c_str("test-token-1234-abcd"),
+    };
+
+    struct aws_credentials_provider *provider = aws_credentials_provider_new_ecs(allocator, &options);
+
+    aws_credentials_provider_get_credentials(provider, s_get_credentials_callback, NULL);
+
+    s_aws_wait_for_credentials_result();
+
+    ASSERT_BIN_ARRAYS_EQUALS(
+        s_tester.request_uri.buffer,
+        s_tester.request_uri.len,
+        s_expected_ecs_relative_uri->bytes,
+        s_expected_ecs_relative_uri->len);
+
     ASSERT_TRUE(s_tester.has_received_credentials_callback == true);
     ASSERT_TRUE(s_tester.credentials != NULL);
     ASSERT_CURSOR_VALUE_STRING_EQUALS(aws_credentials_get_access_key_id(s_tester.credentials), s_good_access_key_id);
@@ -513,90 +582,6 @@
     aws_date_time_init_from_str_cursor(&expiration, &date_cursor, AWS_DATE_FORMAT_ISO_8601);
     ASSERT_TRUE(
         aws_credentials_get_expiration_timepoint_seconds(s_tester.credentials) == (uint64_t)expiration.timestamp);
-=======
-static int s_credentials_provider_ecs_no_auth_token_success(struct aws_allocator *allocator, void *ctx) {
-    (void)ctx;
-
-    s_aws_ecs_tester_init(allocator);
->>>>>>> 78c5b25e
-
-    struct aws_byte_cursor good_response_cursor = aws_byte_cursor_from_string(s_good_response);
-    aws_array_list_push_back(&s_tester.response_data_callbacks, &good_response_cursor);
-
-    struct aws_credentials_provider_ecs_options options = {
-        .bootstrap = NULL,
-        .function_table = &s_mock_function_table,
-        .shutdown_options =
-            {
-                .shutdown_callback = s_on_shutdown_complete,
-                .shutdown_user_data = NULL,
-            },
-        .host = aws_byte_cursor_from_c_str("www.xxx123321testmocknonexsitingawsservice.com"),
-        .path_and_query = aws_byte_cursor_from_c_str("/path/to/resource/?a=b&c=d"),
-    };
-
-    ASSERT_SUCCESS(s_do_ecs_success_test(allocator, &options));
-
-    s_aws_ecs_tester_cleanup();
-
-    return 0;
-}
-
-AWS_TEST_CASE(credentials_provider_ecs_no_auth_token_success, s_credentials_provider_ecs_no_auth_token_success);
-
-AWS_STATIC_STRING_FROM_LITERAL(s_good_response_first_part, "{\"AccessKeyId\":\"SuccessfulAccessKey\", \n  \"Secret");
-AWS_STATIC_STRING_FROM_LITERAL(s_good_response_second_part, "AccessKey\":\"SuccessfulSecret\", \n  \"Token\":\"Token");
-AWS_STATIC_STRING_FROM_LITERAL(s_good_response_third_part, "Success\", \n \"Expiration\":\"2020-02-25T06:03:31Z\"}");
-
-static int s_credentials_provider_ecs_success_multi_part_doc(struct aws_allocator *allocator, void *ctx) {
-    (void)ctx;
-
-    s_aws_ecs_tester_init(allocator);
-
-    struct aws_byte_cursor good_response_cursor1 = aws_byte_cursor_from_string(s_good_response_first_part);
-    struct aws_byte_cursor good_response_cursor2 = aws_byte_cursor_from_string(s_good_response_second_part);
-    struct aws_byte_cursor good_response_cursor3 = aws_byte_cursor_from_string(s_good_response_third_part);
-    aws_array_list_push_back(&s_tester.response_data_callbacks, &good_response_cursor1);
-    aws_array_list_push_back(&s_tester.response_data_callbacks, &good_response_cursor2);
-    aws_array_list_push_back(&s_tester.response_data_callbacks, &good_response_cursor3);
-
-    struct aws_credentials_provider_ecs_options options = {
-        .bootstrap = NULL,
-        .function_table = &s_mock_function_table,
-        .shutdown_options =
-            {
-                .shutdown_callback = s_on_shutdown_complete,
-                .shutdown_user_data = NULL,
-            },
-        .host = aws_byte_cursor_from_c_str("www.xxx123321testmocknonexsitingawsservice.com"),
-        .path_and_query = aws_byte_cursor_from_c_str("/path/to/resource/?a=b&c=d"),
-        .auth_token = aws_byte_cursor_from_c_str("test-token-1234-abcd"),
-    };
-
-    struct aws_credentials_provider *provider = aws_credentials_provider_new_ecs(allocator, &options);
-
-    aws_credentials_provider_get_credentials(provider, s_get_credentials_callback, NULL);
-
-    s_aws_wait_for_credentials_result();
-
-    ASSERT_BIN_ARRAYS_EQUALS(
-        s_tester.request_uri.buffer,
-        s_tester.request_uri.len,
-        s_expected_ecs_relative_uri->bytes,
-        s_expected_ecs_relative_uri->len);
-
-    ASSERT_TRUE(s_tester.has_received_credentials_callback == true);
-    ASSERT_TRUE(s_tester.credentials != NULL);
-    ASSERT_CURSOR_VALUE_STRING_EQUALS(aws_credentials_get_access_key_id(s_tester.credentials), s_good_access_key_id);
-    ASSERT_CURSOR_VALUE_STRING_EQUALS(
-        aws_credentials_get_secret_access_key(s_tester.credentials), s_good_secret_access_key);
-    ASSERT_CURSOR_VALUE_STRING_EQUALS(aws_credentials_get_session_token(s_tester.credentials), s_good_session_token);
-
-    struct aws_date_time expiration;
-    struct aws_byte_cursor date_cursor = aws_byte_cursor_from_string(s_good_response_expiration);
-    aws_date_time_init_from_str_cursor(&expiration, &date_cursor, AWS_DATE_FORMAT_ISO_8601);
-    ASSERT_TRUE(
-        aws_credentials_get_expiration_timepoint_seconds(s_tester.credentials) == (uint64_t)expiration.timestamp);
 
     aws_credentials_provider_release(provider);
 
