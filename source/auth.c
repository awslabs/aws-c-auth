--- conflicted
+++ resolved
@@ -75,13 +75,9 @@
     AWS_DEFINE_ERROR_INFO_AUTH(
         AWS_AUTH_SIGNING_MISSING_PREVIOUS_SIGNATURE,
         "Attempt to sign a streaming item without supplying a previous signature"),
-<<<<<<< HEAD
     AWS_DEFINE_ERROR_INFO_AUTH(
         AWS_AUTH_SIGNING_INVALID_CREDENTIALS,
         "Attempt to perform a signing operation with invalid credentials"),
-=======
-
->>>>>>> 78c5b25e
 };
 /* clang-format on */
 
