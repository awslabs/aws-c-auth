--- conflicted
+++ resolved
@@ -29,14 +29,9 @@
         goto done;
     }
 
-<<<<<<< HEAD
     if (aws_credentials_is_anonymous(state->config.credentials)) {
         // Todo: Need to return empty list
         result = &state->result;
-=======
-    if(aws_credentials_is_anonymous(state->config.credentials)){
-        //Todo: Need to return empty list
->>>>>>> c7378bae
         goto done;
     }
 
@@ -148,12 +143,9 @@
         return AWS_OP_ERR;
     }
     if (signing_state->config.algorithm == AWS_SIGNING_ALGORITHM_V4_ASYMMETRIC) {
-<<<<<<< HEAD
+
         if (signing_state->config.credentials != NULL &&
             !aws_credentials_is_anonymous(signing_state->config.credentials)) {
-=======
-        if (signing_state->config.credentials != NULL && !aws_credentials_is_anonymous(signing_state->config.credentials)) {
->>>>>>> c7378bae
             /*
              * If these are regular credentials, try to derive ecc-based ones
              */
