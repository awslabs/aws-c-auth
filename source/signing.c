/**
 * Copyright Amazon.com, Inc. or its affiliates. All Rights Reserved.
 * SPDX-License-Identifier: Apache-2.0.
 */

#include <aws/auth/signing.h>

#include <aws/auth/credentials.h>
#include <aws/auth/private/aws_signing.h>
#include <aws/io/uri.h>

/*
 * Aws signing implementation
 */

static int s_aws_last_error_or_unknown(void) {
    int last_error = aws_last_error();
    if (last_error == AWS_ERROR_SUCCESS) {
        last_error = AWS_ERROR_UNKNOWN;
    }

    return last_error;
}

static void s_perform_signing(struct aws_signing_state_aws *state) {
    struct aws_signing_result *result = NULL;

    if (state->error_code != AWS_ERROR_SUCCESS) {
        goto done;
    }

    if (aws_signing_build_canonical_request(state)) {
        state->error_code = s_aws_last_error_or_unknown();
        AWS_LOGF_ERROR(
            AWS_LS_AUTH_SIGNING,
            "(id=%p) Signing failed to build canonical request via algorithm %s, error %d(%s)",
            (void *)state->signable,
            aws_signing_algorithm_to_string(state->config.algorithm),
            state->error_code,
            aws_error_debug_str(state->error_code));
        goto done;
    }

    AWS_LOGF_INFO(
        AWS_LS_AUTH_SIGNING,
        "(id=%p) Signing successfully built canonical request for algorithm %s, with contents \n" PRInSTR "\n",
        (void *)state->signable,
        aws_signing_algorithm_to_string(state->config.algorithm),
        AWS_BYTE_BUF_PRI(state->canonical_request));

    if (aws_signing_build_string_to_sign(state)) {
        state->error_code = s_aws_last_error_or_unknown();
        AWS_LOGF_ERROR(
            AWS_LS_AUTH_SIGNING,
            "(id=%p) Signing failed to build string-to-sign via algorithm %s, error %d(%s)",
            (void *)state->signable,
            aws_signing_algorithm_to_string(state->config.algorithm),
            state->error_code,
            aws_error_debug_str(state->error_code));
        goto done;
    }

    AWS_LOGF_INFO(
        AWS_LS_AUTH_SIGNING,
        "(id=%p) Signing successfully built string-to-sign via algorithm %s, with contents \n" PRInSTR "\n",
        (void *)state->signable,
        aws_signing_algorithm_to_string(state->config.algorithm),
        AWS_BYTE_BUF_PRI(state->string_to_sign));

    if (aws_signing_build_authorization_value(state)) {
        state->error_code = s_aws_last_error_or_unknown();
        AWS_LOGF_ERROR(
            AWS_LS_AUTH_SIGNING,
            "(id=%p) Signing failed to build final authorization value via algorithm %s",
            (void *)state->signable,
            aws_signing_algorithm_to_string(state->config.algorithm));
        goto done;
    }

    result = &state->result;

done:

    state->on_complete(result, state->error_code, state->userdata);
    aws_signing_state_destroy(state);
}

static void s_aws_signing_on_get_credentials(struct aws_credentials *credentials, int error_code, void *user_data) {
    struct aws_signing_state_aws *state = user_data;

    if (!credentials) {
        if (error_code == AWS_ERROR_SUCCESS) {
            error_code = AWS_ERROR_UNKNOWN;
        }

        /* Log the credentials sourcing error */
        AWS_LOGF_ERROR(
            AWS_LS_AUTH_SIGNING,
            "(id=%p) Credentials Provider failed to source credentials with error %d(%s)",
            (void *)state->signable,
            error_code,
            aws_error_debug_str(error_code));

        state->error_code = AWS_AUTH_SIGNING_NO_CREDENTIALS;
    } else {
<<<<<<< HEAD
        if (state->config.algorithm == AWS_SIGNING_ALGORITHM_V4_ASYMMETRIC) {
            state->config.credentials = aws_credentials_new_ecc_from_aws_credentials(state->allocator, credentials);
            if (state->config.credentials == NULL) {
                state->error_code = AWS_AUTH_SIGNING_NO_CREDENTIALS;
            }
        } else {
            state->config.credentials = credentials;
            aws_credentials_acquire(credentials);
        }
=======
        state->config.credentials = credentials;
        aws_credentials_acquire(credentials);
>>>>>>> 78c5b25e
    }

    s_perform_signing(state);
}

int aws_sign_request_aws(
    struct aws_allocator *allocator,
    const struct aws_signable *signable,
    const struct aws_signing_config_base *base_config,
    aws_signing_complete_fn *on_complete,
    void *userdata) {

    AWS_PRECONDITION(base_config);

    if (base_config->config_type != AWS_SIGNING_CONFIG_AWS) {
        return aws_raise_error(AWS_AUTH_SIGNING_MISMATCHED_CONFIGURATION);
    }

    const struct aws_signing_config_aws *config = (void *)base_config;

    struct aws_signing_state_aws *signing_state =
        aws_signing_state_new(allocator, config, signable, on_complete, userdata);
    if (!signing_state) {
        return AWS_OP_ERR;
    }

    bool can_sign_immediately = false;
<<<<<<< HEAD
    if (signing_state->config.algorithm == AWS_SIGNING_ALGORITHM_V4_ASYMMETRIC) {
        if (signing_state->config.credentials != NULL) {
            /*
             * If these are regular credentials, try to derive ecc-based ones
             */
            if (aws_credentials_get_ecc_key_pair(signing_state->config.credentials) == NULL) {
                struct aws_credentials *ecc_credentials =
                    aws_credentials_new_ecc_from_aws_credentials(allocator, signing_state->config.credentials);
                aws_credentials_release(signing_state->config.credentials);
                signing_state->config.credentials = ecc_credentials;
                if (signing_state->config.credentials == NULL) {
                    goto on_error;
                }
            }
        }
    }

    can_sign_immediately = signing_state->config.credentials != NULL;
=======
    if (signing_state->config.algorithm == AWS_SIGNING_ALGORITHM_V4) {
        can_sign_immediately = signing_state->config.credentials != NULL;
    }

>>>>>>> 78c5b25e
    if (can_sign_immediately) {
        s_perform_signing(signing_state);
    } else {
        if (aws_credentials_provider_get_credentials(
                signing_state->config.credentials_provider, s_aws_signing_on_get_credentials, signing_state)) {
            goto on_error;
        }
    }

    return AWS_OP_SUCCESS;

on_error:

    aws_signing_state_destroy(signing_state);
    return AWS_OP_ERR;
}<|MERGE_RESOLUTION|>--- conflicted
+++ resolved
@@ -103,7 +103,6 @@
 
         state->error_code = AWS_AUTH_SIGNING_NO_CREDENTIALS;
     } else {
-<<<<<<< HEAD
         if (state->config.algorithm == AWS_SIGNING_ALGORITHM_V4_ASYMMETRIC) {
             state->config.credentials = aws_credentials_new_ecc_from_aws_credentials(state->allocator, credentials);
             if (state->config.credentials == NULL) {
@@ -113,10 +112,6 @@
             state->config.credentials = credentials;
             aws_credentials_acquire(credentials);
         }
-=======
-        state->config.credentials = credentials;
-        aws_credentials_acquire(credentials);
->>>>>>> 78c5b25e
     }
 
     s_perform_signing(state);
@@ -143,8 +138,6 @@
         return AWS_OP_ERR;
     }
 
-    bool can_sign_immediately = false;
-<<<<<<< HEAD
     if (signing_state->config.algorithm == AWS_SIGNING_ALGORITHM_V4_ASYMMETRIC) {
         if (signing_state->config.credentials != NULL) {
             /*
@@ -162,13 +155,8 @@
         }
     }
 
-    can_sign_immediately = signing_state->config.credentials != NULL;
-=======
-    if (signing_state->config.algorithm == AWS_SIGNING_ALGORITHM_V4) {
-        can_sign_immediately = signing_state->config.credentials != NULL;
-    }
+    bool can_sign_immediately = signing_state->config.credentials != NULL;
 
->>>>>>> 78c5b25e
     if (can_sign_immediately) {
         s_perform_signing(signing_state);
     } else {
