/*
 * Copyright 2010-2019 Amazon.com, Inc. or its affiliates. All Rights Reserved.
 *
 * Licensed under the Apache License, Version 2.0 (the "License").
 * You may not use this file except in compliance with the License.
 * A copy of the License is located at
 *
 *  http://aws.amazon.com/apache2.0
 *
 * or in the "license" file accompanying this file. This file is distributed
 * on an "AS IS" BASIS, WITHOUT WARRANTIES OR CONDITIONS OF ANY KIND, either
 * express or implied. See the License for the specific language governing
 * permissions and limitations under the License.
 */

#include <aws/auth/credentials.h>

#include <aws/auth/external/cJSON.h>
#include <aws/auth/private/credentials_utils.h>
#include <aws/common/clock.h>
#include <aws/common/string.h>
#include <aws/http/connection.h>
#include <aws/http/connection_manager.h>
#include <aws/http/request_response.h>
#include <aws/io/logging.h>
#include <aws/io/socket.h>

/* instance role credentials body response is currently ~ 1300 characters + name length */
#define IMDS_RESPONSE_SIZE_INITIAL 2048
#define IMDS_RESPONSE_SIZE_LIMIT 10000
#define IMDS_CONNECT_TIMEOUT_DEFAULT_IN_SECONDS 2

struct aws_credentials_provider_imds_impl {
    struct aws_http_connection_manager *connection_manager;
    struct aws_credentials_provider_imds_function_table *function_table;
};

static struct aws_credentials_provider_imds_function_table s_default_function_table = {
    .aws_http_connection_manager_new = aws_http_connection_manager_new,
    .aws_http_connection_manager_release = aws_http_connection_manager_release,
    .aws_http_connection_manager_acquire_connection = aws_http_connection_manager_acquire_connection,
    .aws_http_connection_manager_release_connection = aws_http_connection_manager_release_connection,
    .aws_http_stream_new_client_request = aws_http_stream_new_client_request,
    .aws_http_stream_get_incoming_response_status = aws_http_stream_get_incoming_response_status,
    .aws_http_stream_release = aws_http_stream_release,
    .aws_http_connection_close = aws_http_connection_close};

/*
 * It takes two http requests to get IMDS credentials.  This tracks which request we're on.
 */
enum aws_imds_query_state { AWS_IMDS_QS_ROLE_NAME, AWS_IMDS_QS_ROLE_CREDENTIALS };

/*
 * Tracking structure for each outstanding async query to an imds provider
 */
struct aws_credentials_provider_imds_user_data {
    /* immutable post-creation */
    struct aws_allocator *allocator;
    struct aws_credentials_provider *imds_provider;
    aws_on_get_credentials_callback_fn *original_callback;
    void *original_user_data;

    /* mutable */
    enum aws_imds_query_state query_state;
    struct aws_http_connection *connection;
    struct aws_http_message *request;
    struct aws_byte_buf current_result;
    int status_code;
};

static void s_aws_credentials_provider_imds_user_data_destroy(
    struct aws_credentials_provider_imds_user_data *user_data) {
    if (user_data == NULL) {
        return;
    }

    struct aws_credentials_provider_imds_impl *impl = user_data->imds_provider->impl;

    if (user_data->connection) {
        impl->function_table->aws_http_connection_manager_release_connection(
            impl->connection_manager, user_data->connection);
    }

    aws_byte_buf_clean_up(&user_data->current_result);

    if (user_data->request) {
        aws_http_message_destroy(user_data->request);
    }

    aws_mem_release(user_data->allocator, user_data);
}

static struct aws_credentials_provider_imds_user_data *s_aws_credentials_provider_imds_user_data_new(
    struct aws_credentials_provider *imds_provider,
    aws_on_get_credentials_callback_fn callback,
    void *user_data) {

    struct aws_credentials_provider_imds_user_data *wrapped_user_data =
        aws_mem_acquire(imds_provider->allocator, sizeof(struct aws_credentials_provider_imds_user_data));
    if (wrapped_user_data == NULL) {
        goto on_error;
    }

    AWS_ZERO_STRUCT(*wrapped_user_data);

    wrapped_user_data->allocator = imds_provider->allocator;
    wrapped_user_data->imds_provider = imds_provider;
    wrapped_user_data->original_user_data = user_data;
    wrapped_user_data->original_callback = callback;

    if (aws_byte_buf_init(&wrapped_user_data->current_result, imds_provider->allocator, IMDS_RESPONSE_SIZE_INITIAL)) {
        goto on_error;
    }

    return wrapped_user_data;

on_error:

    s_aws_credentials_provider_imds_user_data_destroy(wrapped_user_data);

    return NULL;
}

static void s_aws_credentials_provider_imds_user_data_reset_response(
    struct aws_credentials_provider_imds_user_data *imds_user_data) {
    imds_user_data->current_result.len = 0;
    imds_user_data->status_code = 0;

    if (imds_user_data->request) {
        aws_http_message_destroy(imds_user_data->request);
        imds_user_data->request = NULL;
    }
}

AWS_STATIC_STRING_FROM_LITERAL(s_empty_empty_string, "\0");
AWS_STATIC_STRING_FROM_LITERAL(s_access_key_id_name, "AccessKeyId");
AWS_STATIC_STRING_FROM_LITERAL(s_secret_access_key_name, "SecretAccessKey");
AWS_STATIC_STRING_FROM_LITERAL(s_session_token_name, "Token");

/*
 * In general, the IMDS document looks something like:

{
  "Code" : "Success",
  "LastUpdated" : "2019-05-28T18:03:09Z",
  "Type" : "AWS-HMAC",
  "AccessKeyId" : "...",
  "SecretAccessKey" : "...",
  "Token" : "...",
  "Expiration" : "2019-05-29T00:21:43Z"
}

 */
static struct aws_credentials *s_parse_credentials_from_imds_document(
    struct aws_allocator *allocator,
    struct aws_byte_buf *document) {

    struct aws_credentials *credentials = NULL;
    cJSON *document_root = NULL;

    struct aws_byte_cursor null_terminator_cursor = aws_byte_cursor_from_string(s_empty_empty_string);
    if (aws_byte_buf_append_dynamic(document, &null_terminator_cursor)) {
        goto done;
    }

    document_root = cJSON_Parse((const char *)document->buffer);
    if (document_root == NULL) {
        goto done;
    }

    /*
     * Pull out the three credentials components
     */
    cJSON *access_key_id = cJSON_GetObjectItemCaseSensitive(document_root, (const char *)s_access_key_id_name->bytes);
    if (!cJSON_IsString(access_key_id) || (access_key_id->valuestring == NULL)) {
        goto done;
    }

    cJSON *secret_access_key =
        cJSON_GetObjectItemCaseSensitive(document_root, (const char *)s_secret_access_key_name->bytes);
    if (!cJSON_IsString(secret_access_key) || (secret_access_key->valuestring == NULL)) {
        goto done;
    }

    cJSON *session_token = cJSON_GetObjectItemCaseSensitive(document_root, (const char *)s_session_token_name->bytes);
    if (!cJSON_IsString(session_token) || (session_token->valuestring == NULL)) {
        goto done;
    }

    /*
     * Build the credentials
     */
    struct aws_byte_cursor access_key_id_cursor = aws_byte_cursor_from_c_str(access_key_id->valuestring);
    struct aws_byte_cursor secret_access_key_cursor = aws_byte_cursor_from_c_str(secret_access_key->valuestring);
    struct aws_byte_cursor session_token_cursor = aws_byte_cursor_from_c_str(session_token->valuestring);

    if (access_key_id_cursor.len == 0 || secret_access_key_cursor.len == 0 || session_token_cursor.len == 0) {
        goto done;
    }

    credentials = aws_credentials_new_from_cursors(
        allocator, &access_key_id_cursor, &secret_access_key_cursor, &session_token_cursor);

done:

    if (document_root != NULL) {
        cJSON_Delete(document_root);
    }

    return credentials;
}

/*
 * No matter the result, this always gets called assuming that imds_user_data is successfully allocated
 */
static void s_imds_finalize_get_credentials_query(struct aws_credentials_provider_imds_user_data *imds_user_data) {
    /* Try to build credentials from whatever, if anything, was in the result */
    struct aws_credentials *credentials =
        s_parse_credentials_from_imds_document(imds_user_data->allocator, &imds_user_data->current_result);

    /* pass the credentials back */
    imds_user_data->original_callback(credentials, imds_user_data->original_user_data);
    if (credentials != NULL) {
        AWS_LOGF_INFO(
            AWS_LS_AUTH_CREDENTIALS_PROVIDER,
            "(id=%p) IMDS credentials provider successfully queried instance role credentials",
            (void *)imds_user_data->imds_provider);
    } else {
        AWS_LOGF_WARN(
            AWS_LS_AUTH_CREDENTIALS_PROVIDER,
            "(id=%p) IMDS credentials provider failed to query instance role credentials",
            (void *)imds_user_data->imds_provider);
    }

    /* clean up */
    struct aws_credentials_provider *provider = imds_user_data->imds_provider;
    s_aws_credentials_provider_imds_user_data_destroy(imds_user_data);
    aws_credentials_provider_release(provider);
    aws_credentials_destroy(credentials);
}

static int s_imds_on_incoming_body_fn(
    struct aws_http_stream *stream,
    const struct aws_byte_cursor *data,
    void *user_data) {

    (void)stream;
    (void)data;

    struct aws_credentials_provider_imds_user_data *imds_user_data = user_data;
    struct aws_credentials_provider_imds_impl *impl = imds_user_data->imds_provider->impl;

    AWS_LOGF_DEBUG(
        AWS_LS_AUTH_CREDENTIALS_PROVIDER,
        "(id=%p) IMDS credentials provider received %zu response bytes",
        (void *)imds_user_data->imds_provider,
        data->len);

    if (data->len + imds_user_data->current_result.len > IMDS_RESPONSE_SIZE_LIMIT) {
        impl->function_table->aws_http_connection_close(imds_user_data->connection);
        AWS_LOGF_ERROR(
            AWS_LS_AUTH_CREDENTIALS_PROVIDER,
            "(id=%p) IMDS credentials provider query response exceeded maximum allowed length",
            (void *)imds_user_data->imds_provider);
<<<<<<< HEAD
=======

>>>>>>> 8d7ff308
        return AWS_OP_ERR;
    }

    if (aws_byte_buf_append_dynamic(&imds_user_data->current_result, data)) {
        impl->function_table->aws_http_connection_close(imds_user_data->connection);
        AWS_LOGF_ERROR(
            AWS_LS_AUTH_CREDENTIALS_PROVIDER,
            "(id=%p) IMDS credentials provider query error appending response",
            (void *)imds_user_data->imds_provider);

        return AWS_OP_ERR;
    }

    return AWS_OP_SUCCESS;
}

static int s_imds_on_incoming_headers_fn(
    struct aws_http_stream *stream,
    const struct aws_http_header *header_array,
    size_t num_headers,
    void *user_data) {

    (void)header_array;
    (void)num_headers;

    struct aws_credentials_provider_imds_user_data *imds_user_data = user_data;
    if (imds_user_data->status_code == 0) {
        struct aws_credentials_provider_imds_impl *impl = imds_user_data->imds_provider->impl;
        if (impl->function_table->aws_http_stream_get_incoming_response_status(stream, &imds_user_data->status_code)) {
            AWS_LOGF_ERROR(
                AWS_LS_AUTH_CREDENTIALS_PROVIDER,
                "(id=%p) IMDS credentials provider failed to get http status code",
                (void *)imds_user_data->imds_provider);

            return AWS_OP_ERR;
        } else {
            AWS_LOGF_DEBUG(
                AWS_LS_AUTH_CREDENTIALS_PROVIDER,
                "(id=%p) IMDS credentials provider query received http status code %d",
                (void *)imds_user_data->imds_provider,
                imds_user_data->status_code);
        }
    }

    return AWS_OP_SUCCESS;
}

static void s_imds_query_instance_role_credentials(struct aws_credentials_provider_imds_user_data *imds_user_data);

static void s_imds_on_stream_complete_fn(struct aws_http_stream *stream, int error_code, void *user_data) {
    struct aws_credentials_provider_imds_user_data *imds_user_data = user_data;

    aws_http_message_destroy(imds_user_data->request);
    imds_user_data->request = NULL;

    struct aws_credentials_provider_imds_impl *impl = imds_user_data->imds_provider->impl;
    impl->function_table->aws_http_stream_release(stream);

    /*
     * On anything other than a 200, nullify the response and pretend there was
     * an error
     */
    if (imds_user_data->status_code != 200) {
        imds_user_data->current_result.len = 0;
        error_code = AWS_ERROR_HTTP_UNKNOWN;
    }

    if (error_code == AWS_ERROR_SUCCESS && imds_user_data->query_state == AWS_IMDS_QS_ROLE_NAME) {
        imds_user_data->query_state = AWS_IMDS_QS_ROLE_CREDENTIALS;
        s_imds_query_instance_role_credentials(imds_user_data);
    } else {
        s_imds_finalize_get_credentials_query(imds_user_data);
    }
}

AWS_STATIC_STRING_FROM_LITERAL(s_imds_metadata_resource_path, "/latest/meta-data/iam/security-credentials/");
AWS_STATIC_STRING_FROM_LITERAL(s_imds_accept_header, "Accept");
AWS_STATIC_STRING_FROM_LITERAL(s_imds_accept_header_value, "*/*");
AWS_STATIC_STRING_FROM_LITERAL(s_imds_host, "169.254.169.254");
AWS_STATIC_STRING_FROM_LITERAL(s_imds_user_agent_header, "User-Agent");
AWS_STATIC_STRING_FROM_LITERAL(s_imds_user_agent_header_value, "aws-sdk-crt/imds-credentials-provider");
AWS_STATIC_STRING_FROM_LITERAL(s_imds_h1_0_keep_alive_header, "Connection");
AWS_STATIC_STRING_FROM_LITERAL(s_imds_h1_0_keep_alive_header_value, "keep-alive");

static int s_make_imds_http_query(
    struct aws_credentials_provider_imds_user_data *imds_user_data,
    struct aws_byte_cursor *uri) {
    AWS_FATAL_ASSERT(imds_user_data->connection);

<<<<<<< HEAD
    struct aws_http_message *request = aws_http_message_new_request(imds_user_data->allocator);
    if (request == NULL) {
        return AWS_OP_ERR;
    }

    struct aws_http_header accept_header = {
        .name = aws_byte_cursor_from_string(s_imds_accept_header),
        .value = aws_byte_cursor_from_string(s_imds_accept_header_value)};
    if (aws_http_message_add_header(request, accept_header)) {
        goto on_error;
    }

    struct aws_http_header user_agent_header = {
        .name = aws_byte_cursor_from_string(s_imds_user_agent_header),
        .value = aws_byte_cursor_from_string(s_imds_user_agent_header_value)
    };
    if (aws_http_message_add_header(request, user_agent_header)) {
        goto on_error;
    }

    struct aws_http_header keep_alive_header = {
        .name = aws_byte_cursor_from_string(s_imds_h1_0_keep_alive_header),
        .value = aws_byte_cursor_from_string(s_imds_h1_0_keep_alive_header_value)
    };
    if (aws_http_message_add_header(request, keep_alive_header)) {
        goto on_error;
    }

    if (aws_http_message_set_request_path(request, *uri)) {
        goto on_error;
    }

    if (aws_http_message_set_request_method(request, aws_byte_cursor_from_c_str("GET"))) {
        goto on_error;
    }

    imds_user_data->request = request;

    struct aws_http_request_options request_options = AWS_HTTP_REQUEST_OPTIONS_INIT;
    request_options.client_connection = imds_user_data->connection;
=======
    struct aws_http_header headers[3];
    AWS_ZERO_ARRAY(headers);

    headers[0].name = aws_byte_cursor_from_string(s_imds_accept_header);
    headers[0].value = aws_byte_cursor_from_string(s_imds_accept_header_value);
    headers[1].name = aws_byte_cursor_from_string(s_imds_user_agent_header);
    headers[1].value = aws_byte_cursor_from_string(s_imds_user_agent_header_value);
    headers[2].name = aws_byte_cursor_from_string(s_imds_h1_0_keep_alive_header);
    headers[2].value = aws_byte_cursor_from_string(s_imds_h1_0_keep_alive_header_value);

    AWS_ASSERT(!imds_user_data->request);
    imds_user_data->request = aws_http_message_new_request(imds_user_data->allocator);
    aws_http_message_set_request_method(imds_user_data->request, aws_http_method_get);
    aws_http_message_set_request_path(imds_user_data->request, *uri);
    aws_http_message_add_header_array(imds_user_data->request, headers, AWS_ARRAY_SIZE(headers));

    struct aws_http_request_options request_options = AWS_HTTP_REQUEST_OPTIONS_INIT;
    request_options.client_connection = imds_user_data->connection;
    request_options.request = imds_user_data->request;
>>>>>>> 8d7ff308
    request_options.on_response_headers = s_imds_on_incoming_headers_fn;
    request_options.on_response_header_block_done = NULL;
    request_options.on_response_body = s_imds_on_incoming_body_fn;
    request_options.on_complete = s_imds_on_stream_complete_fn;
    request_options.user_data = imds_user_data;
<<<<<<< HEAD
    request_options.request = request;
=======
>>>>>>> 8d7ff308

    struct aws_credentials_provider_imds_impl *impl = imds_user_data->imds_provider->impl;
    struct aws_http_stream *stream = impl->function_table->aws_http_stream_new_client_request(&request_options);

    return stream == NULL ? AWS_OP_ERR : AWS_OP_SUCCESS;

on_error:

    aws_http_message_destroy(request);

    return AWS_OP_ERR;
}

static void s_imds_query_instance_role_credentials(struct aws_credentials_provider_imds_user_data *imds_user_data) {
    AWS_FATAL_ASSERT(imds_user_data->connection);

    int result = AWS_OP_ERR;
    struct aws_byte_buf uri;
    AWS_ZERO_STRUCT(uri);

    /*
     * Take the result of the base query, which should be the name of the instance role
     */
    if (imds_user_data->current_result.len == 0) {
        goto cleanup;
    }

    /*
     * Append the role name to the base uri to get the final uri
     */
    if (aws_byte_buf_init(
            &uri, imds_user_data->allocator, s_imds_metadata_resource_path->len + imds_user_data->current_result.len)) {
        goto cleanup;
    }

    struct aws_byte_cursor imds_path = aws_byte_cursor_from_string(s_imds_metadata_resource_path);
    if (aws_byte_buf_append(&uri, &imds_path)) {
        goto cleanup;
    }

    struct aws_byte_cursor role_name = aws_byte_cursor_from_buf(&imds_user_data->current_result);
    if (aws_byte_buf_append(&uri, &role_name)) {
        goto cleanup;
    }

    /* "Clear" the result */
    s_aws_credentials_provider_imds_user_data_reset_response(imds_user_data);

    struct aws_byte_cursor uri_cursor = aws_byte_cursor_from_buf(&uri);
    if (s_make_imds_http_query(imds_user_data, &uri_cursor) == AWS_OP_SUCCESS) {
        result = AWS_OP_SUCCESS;
    }

cleanup:

    if (result == AWS_OP_ERR) {
        s_imds_finalize_get_credentials_query(imds_user_data);
    }

    aws_byte_buf_clean_up(&uri);
}

static void s_imds_query_instance_role_name(struct aws_credentials_provider_imds_user_data *imds_user_data) {

    struct aws_byte_cursor uri = aws_byte_cursor_from_string(s_imds_metadata_resource_path);
    if (s_make_imds_http_query(imds_user_data, &uri)) {
        s_imds_finalize_get_credentials_query(imds_user_data);
    }
}

static void s_imds_on_acquire_connection(struct aws_http_connection *connection, int error_code, void *user_data) {
    struct aws_credentials_provider_imds_user_data *imds_user_data = user_data;

    if (connection == NULL) {
        AWS_LOGF_WARN(
            AWS_LS_AUTH_CREDENTIALS_PROVIDER,
            "id=%p: Instance metadata provider failed to acquire a connection, error code %d(%s)",
            (void *)imds_user_data->imds_provider,
            error_code,
            aws_error_str(error_code));

        s_imds_finalize_get_credentials_query(imds_user_data);
        return;
    }

    imds_user_data->connection = connection;
    imds_user_data->query_state = AWS_IMDS_QS_ROLE_NAME;

    s_imds_query_instance_role_name(imds_user_data);
}

static int s_credentials_provider_imds_get_credentials_async(
    struct aws_credentials_provider *provider,
    aws_on_get_credentials_callback_fn callback,
    void *user_data) {

    struct aws_credentials_provider_imds_impl *impl = provider->impl;

    struct aws_credentials_provider_imds_user_data *wrapped_user_data =
        s_aws_credentials_provider_imds_user_data_new(provider, callback, user_data);
    if (wrapped_user_data == NULL) {
        goto error;
    }

    aws_credentials_provider_acquire(provider);

    impl->function_table->aws_http_connection_manager_acquire_connection(
        impl->connection_manager, s_imds_on_acquire_connection, wrapped_user_data);

    return AWS_OP_SUCCESS;

error:

    s_aws_credentials_provider_imds_user_data_destroy(wrapped_user_data);

    return AWS_OP_ERR;
}

static void s_credentials_provider_imds_clean_up(struct aws_credentials_provider *provider) {
    struct aws_credentials_provider_imds_impl *impl = provider->impl;
    if (impl == NULL) {
        return;
    }

    impl->function_table->aws_http_connection_manager_release(impl->connection_manager);
}

static struct aws_credentials_provider_vtable s_aws_credentials_provider_imds_vtable = {
    .get_credentials = s_credentials_provider_imds_get_credentials_async,
    .clean_up = s_credentials_provider_imds_clean_up,
    .shutdown = aws_credentials_provider_shutdown_nil};

struct aws_credentials_provider *aws_credentials_provider_new_imds(
    struct aws_allocator *allocator,
    struct aws_credentials_provider_imds_options *options) {

    struct aws_credentials_provider *provider = NULL;
    struct aws_credentials_provider_imds_impl *impl = NULL;

    aws_mem_acquire_many(
        allocator,
        2,
        &provider,
        sizeof(struct aws_credentials_provider),
        &impl,
        sizeof(struct aws_credentials_provider_imds_impl));

    if (!provider) {
        return NULL;
    }

    AWS_ZERO_STRUCT(*provider);
    AWS_ZERO_STRUCT(*impl);

    aws_credentials_provider_init_base(provider, allocator, &s_aws_credentials_provider_imds_vtable, impl);

    struct aws_socket_options socket_options;
    AWS_ZERO_STRUCT(socket_options);
    socket_options.type = AWS_SOCKET_STREAM;
    socket_options.domain = AWS_SOCKET_IPV4;
    socket_options.connect_timeout_ms = (uint32_t)aws_timestamp_convert(
        IMDS_CONNECT_TIMEOUT_DEFAULT_IN_SECONDS, AWS_TIMESTAMP_SECS, AWS_TIMESTAMP_MILLIS, NULL);

    struct aws_http_connection_manager_options manager_options;
    AWS_ZERO_STRUCT(manager_options);
    manager_options.bootstrap = options->bootstrap;
    manager_options.initial_window_size = IMDS_RESPONSE_SIZE_LIMIT;
    manager_options.socket_options = &socket_options;
    manager_options.tls_connection_options = NULL;
    manager_options.host = aws_byte_cursor_from_string(s_imds_host);
    manager_options.port = 80;
    manager_options.max_connections = 2;

    impl->function_table = options->function_table;
    if (impl->function_table == NULL) {
        impl->function_table = &s_default_function_table;
    }

    impl->connection_manager = impl->function_table->aws_http_connection_manager_new(allocator, &manager_options);
    if (impl->connection_manager == NULL) {
        goto on_error;
    }

    return provider;

on_error:

    aws_credentials_provider_destroy(provider);

    return NULL;
}<|MERGE_RESOLUTION|>--- conflicted
+++ resolved
@@ -262,10 +262,7 @@
             AWS_LS_AUTH_CREDENTIALS_PROVIDER,
             "(id=%p) IMDS credentials provider query response exceeded maximum allowed length",
             (void *)imds_user_data->imds_provider);
-<<<<<<< HEAD
-=======
-
->>>>>>> 8d7ff308
+
         return AWS_OP_ERR;
     }
 
@@ -355,7 +352,6 @@
     struct aws_byte_cursor *uri) {
     AWS_FATAL_ASSERT(imds_user_data->connection);
 
-<<<<<<< HEAD
     struct aws_http_message *request = aws_http_message_new_request(imds_user_data->allocator);
     if (request == NULL) {
         return AWS_OP_ERR;
@@ -396,36 +392,12 @@
 
     struct aws_http_request_options request_options = AWS_HTTP_REQUEST_OPTIONS_INIT;
     request_options.client_connection = imds_user_data->connection;
-=======
-    struct aws_http_header headers[3];
-    AWS_ZERO_ARRAY(headers);
-
-    headers[0].name = aws_byte_cursor_from_string(s_imds_accept_header);
-    headers[0].value = aws_byte_cursor_from_string(s_imds_accept_header_value);
-    headers[1].name = aws_byte_cursor_from_string(s_imds_user_agent_header);
-    headers[1].value = aws_byte_cursor_from_string(s_imds_user_agent_header_value);
-    headers[2].name = aws_byte_cursor_from_string(s_imds_h1_0_keep_alive_header);
-    headers[2].value = aws_byte_cursor_from_string(s_imds_h1_0_keep_alive_header_value);
-
-    AWS_ASSERT(!imds_user_data->request);
-    imds_user_data->request = aws_http_message_new_request(imds_user_data->allocator);
-    aws_http_message_set_request_method(imds_user_data->request, aws_http_method_get);
-    aws_http_message_set_request_path(imds_user_data->request, *uri);
-    aws_http_message_add_header_array(imds_user_data->request, headers, AWS_ARRAY_SIZE(headers));
-
-    struct aws_http_request_options request_options = AWS_HTTP_REQUEST_OPTIONS_INIT;
-    request_options.client_connection = imds_user_data->connection;
-    request_options.request = imds_user_data->request;
->>>>>>> 8d7ff308
     request_options.on_response_headers = s_imds_on_incoming_headers_fn;
     request_options.on_response_header_block_done = NULL;
     request_options.on_response_body = s_imds_on_incoming_body_fn;
     request_options.on_complete = s_imds_on_stream_complete_fn;
     request_options.user_data = imds_user_data;
-<<<<<<< HEAD
     request_options.request = request;
-=======
->>>>>>> 8d7ff308
 
     struct aws_credentials_provider_imds_impl *impl = imds_user_data->imds_provider->impl;
     struct aws_http_stream *stream = impl->function_table->aws_http_stream_new_client_request(&request_options);
