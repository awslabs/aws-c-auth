--- conflicted
+++ resolved
@@ -108,60 +108,13 @@
     aws_on_get_credentials_callback_fn *original_callback;
     struct aws_byte_buf role;
     void *original_user_data;
-<<<<<<< HEAD
-
-    /* mutable */
-    enum aws_imds_query_state query_state;
-    struct aws_http_connection *connection;
-    struct aws_http_message *request;
-    struct aws_byte_buf current_result;
-    struct aws_byte_buf token_result;
-    struct aws_byte_cursor token;
-    struct aws_byte_buf creds_uri;
-    struct aws_credentials *credentials;
-    struct aws_retry_token *retry_token;
-    /*
-     * initial value is copy of impl->token_required,
-     * will be adapted according to response.
-     */
-    bool token_required;
-    int status_code;
-    int error_code;
-
-    struct aws_atomic_var ref_count;
-    bool callback_invoked;
-=======
->>>>>>> d190f852
 };
 
 static void s_imds_user_data_destroy(struct imds_user_data *user_data) {
     if (user_data == NULL) {
         return;
     }
-<<<<<<< HEAD
-    struct aws_credentials_provider_imds_impl *impl = user_data->imds_provider->impl;
-
-    if (user_data->connection) {
-        impl->function_table->aws_http_connection_manager_release_connection(
-            impl->connection_manager, user_data->connection);
-    }
-
-    if (user_data->credentials) {
-        aws_credentials_release(user_data->credentials);
-        user_data->credentials = NULL;
-    }
-
-    aws_byte_buf_clean_up(&user_data->creds_uri);
-    aws_byte_buf_clean_up(&user_data->current_result);
-    aws_byte_buf_clean_up(&user_data->token_result);
-
-    if (user_data->request) {
-        aws_http_message_destroy(user_data->request);
-    }
-    aws_retry_strategy_release_retry_token(user_data->retry_token);
-=======
     aws_byte_buf_clean_up(&user_data->role);
->>>>>>> d190f852
     aws_credentials_provider_release(user_data->imds_provider);
     aws_mem_release(user_data->allocator, user_data);
 }
@@ -195,9 +148,8 @@
 static void s_on_get_credentials(const struct aws_credentials *credentials, int error_code, void *user_data) {
     (void)error_code;
     struct imds_user_data *wrapped_user_data = user_data;
-    struct aws_credentials *creds = aws_credentials_new_copy(wrapped_user_data->allocator, credentials);
-    wrapped_user_data->original_callback(creds, wrapped_user_data->original_user_data);
-    aws_credentials_destroy(creds);
+    wrapped_user_data->original_callback(
+        (struct aws_credentials *)credentials, error_code, wrapped_user_data->original_user_data);
     s_imds_user_data_destroy(wrapped_user_data);
 }
 
@@ -221,469 +173,9 @@
     return;
 
 on_error:
-<<<<<<< HEAD
-    impl->function_table->aws_http_stream_release(stream);
-    aws_http_message_destroy(request);
-
-    return AWS_OP_ERR;
-}
-
-typedef void(imds_state_fn)(struct imds_user_data *);
-
-/* Make an http request to put a ttl and hopefully get a token back. */
-static void s_imds_query_token(struct imds_user_data *imds_user_data) {
-    AWS_PRECONDITION(imds_user_data->query_state == AWS_IMDS_QS_TOKEN_REQ);
-
-    struct aws_byte_cursor uri = aws_byte_cursor_from_string(s_imds_token_resource_path);
-
-    struct aws_http_header token_ttl_header = {
-        .name = aws_byte_cursor_from_string(s_imds_token_ttl_header),
-        .value = aws_byte_cursor_from_string(s_imds_token_ttl_default_value),
-    };
-
-    struct aws_http_header headers[] = {
-        token_ttl_header,
-    };
-
-    struct aws_byte_cursor verb = aws_byte_cursor_from_c_str("PUT");
-
-    imds_user_data->query_state = AWS_IMDS_QS_TOKEN_RESP;
-
-    if (s_make_imds_http_query(imds_user_data, &verb, &uri, headers, AWS_ARRAY_SIZE(headers))) {
-        imds_user_data->query_state = AWS_IMDS_QS_QUERY_NEVER_CLEARED_STACK;
-    }
-}
-
-/*
- * Process the http response from the token put.
- */
-static void s_imds_on_token_response(struct imds_user_data *imds_user_data) {
-    AWS_PRECONDITION(imds_user_data->query_state == AWS_IMDS_QS_TOKEN_RESP);
-
-    /* Gets 400 means token is required but the request itself failed. */
-    if (imds_user_data->status_code == AWS_HTTP_STATUS_CODE_400_BAD_REQUEST) {
-        imds_user_data->error_code = AWS_AUTH_CREDENTIALS_PROVIDER_HTTP_STATUS_FAILURE;
-        imds_user_data->query_state = AWS_IMDS_QS_UNRECOVERABLE_ERROR;
-        return;
-    }
-
-    /*
-     * Other than that, if meets any error, then token is not required,
-     * we should fall back to insecure request. Otherwise, we should use
-     * token in following requests.
-     */
-    if (imds_user_data->status_code != AWS_HTTP_STATUS_CODE_200_OK || imds_user_data->current_result.len == 0) {
-        imds_user_data->token_required = false;
-    } else {
-        imds_user_data->token = aws_byte_cursor_from_buf(&(imds_user_data->current_result));
-        aws_byte_cursor_trim_pred(&(imds_user_data->token), s_isspace);
-        if (imds_user_data->token.len == 0) {
-            imds_user_data->token_required = false;
-        } else {
-            aws_byte_buf_reset(&imds_user_data->token_result, true /*zero contents*/);
-            if (aws_byte_buf_append_and_update(&imds_user_data->token_result, &imds_user_data->token)) {
-                imds_user_data->query_state = AWS_IMDS_QS_UNRECOVERABLE_ERROR;
-                return;
-            }
-        }
-    }
-    s_imds_user_data_reset_scratch_data(imds_user_data);
-    /* No matter token acquire succeeded or not, moving forward to next step. */
-    imds_user_data->query_state = AWS_IMDS_QS_ROLE_NAME_REQ;
-}
-
-/*
- * Make the http request to fetch the role name.
- */
-static void s_imds_query_instance_role_name(struct imds_user_data *imds_user_data) {
-    AWS_PRECONDITION(imds_user_data->query_state == AWS_IMDS_QS_ROLE_NAME_REQ);
-
-    struct aws_http_header token_header = {
-        .name = aws_byte_cursor_from_string(s_imds_token_header),
-        .value = imds_user_data->token,
-    };
-
-    struct aws_http_header headers[] = {
-        token_header,
-    };
-
-    size_t headers_count = 0;
-    struct aws_http_header *headers_array_ptr = NULL;
-
-    if (imds_user_data->token_required) {
-        headers_count = 1;
-        headers_array_ptr = headers;
-    }
-
-    struct aws_byte_cursor uri = aws_byte_cursor_from_string(s_imds_metadata_resource_path);
-    struct aws_byte_cursor verb = aws_byte_cursor_from_c_str("GET");
-
-    imds_user_data->query_state = AWS_IMDS_QS_ROLE_NAME_RESP;
-
-    if (s_make_imds_http_query(imds_user_data, &verb, &uri, headers_array_ptr, headers_count)) {
-        imds_user_data->query_state = AWS_IMDS_QS_QUERY_NEVER_CLEARED_STACK;
-        return;
-    }
-}
-
-/*
- * Process the http response for fetching the role name for the ec2 instance.
- */
-static void s_imds_process_instance_role_response(struct imds_user_data *imds_user_data) {
-    AWS_PRECONDITION(imds_user_data->query_state == AWS_IMDS_QS_ROLE_NAME_RESP);
-
-    /* In this case we fallback to the secure imds flow. */
-    if (imds_user_data->status_code == AWS_HTTP_STATUS_CODE_401_UNAUTHORIZED) {
-        s_imds_user_data_reset_scratch_data(imds_user_data);
-        imds_user_data->token_required = true;
-        imds_user_data->query_state = AWS_IMDS_QS_TOKEN_REQ;
-        return;
-    }
-
-    /*
-     * At this step, on anything other than a 200, nullify the
-     * response and treat as an error
-     */
-    if (imds_user_data->status_code != AWS_HTTP_STATUS_CODE_200_OK) {
-        imds_user_data->error_code = AWS_AUTH_CREDENTIALS_PROVIDER_HTTP_STATUS_FAILURE;
-        imds_user_data->query_state = AWS_IMDS_QS_UNRECOVERABLE_ERROR;
-        return;
-    }
-    /*
-     * Take the result of the base query, which should be the name of the instance role
-     */
-    if (imds_user_data->current_result.len == 0) {
-        imds_user_data->error_code = AWS_AUTH_CREDENTIALS_PROVIDER_IMDS_SOURCE_FAILURE;
-        imds_user_data->query_state = AWS_IMDS_QS_UNRECOVERABLE_ERROR;
-        return;
-    }
-
-    /*
-     * Append the role name to the base uri to get the final uri
-     */
-    if (aws_byte_buf_init(
-            &imds_user_data->creds_uri,
-            imds_user_data->allocator,
-            s_imds_metadata_resource_path->len + imds_user_data->current_result.len)) {
-        imds_user_data->query_state = AWS_IMDS_QS_UNRECOVERABLE_ERROR;
-        return;
-    }
-
-    struct aws_byte_cursor imds_path = aws_byte_cursor_from_string(s_imds_metadata_resource_path);
-    if (aws_byte_buf_append(&imds_user_data->creds_uri, &imds_path)) {
-        imds_user_data->query_state = AWS_IMDS_QS_UNRECOVERABLE_ERROR;
-        return;
-    }
-
-    struct aws_byte_cursor role_name = aws_byte_cursor_from_buf(&imds_user_data->current_result);
-    if (aws_byte_buf_append(&imds_user_data->creds_uri, &role_name)) {
-        imds_user_data->query_state = AWS_IMDS_QS_UNRECOVERABLE_ERROR;
-        return;
-    }
-
-    /* "Clear" the result */
-    s_imds_user_data_reset_scratch_data(imds_user_data);
-    imds_user_data->query_state = AWS_IMDS_QS_ROLE_CREDENTIALS_REQ;
-}
-
-/*
- * Make a request to attempt to fetch the credentials.
- */
-static void s_imds_query_instance_role_credentials_req(struct imds_user_data *imds_user_data) {
-    AWS_PRECONDITION(imds_user_data->query_state == AWS_IMDS_QS_ROLE_CREDENTIALS_REQ);
-
-    AWS_FATAL_ASSERT(imds_user_data->connection);
-    AWS_FATAL_ASSERT(imds_user_data->creds_uri.buffer);
-
-    struct aws_http_header token_header = {
-        .name = aws_byte_cursor_from_string(s_imds_token_header),
-        .value = imds_user_data->token,
-    };
-
-    struct aws_http_header headers[] = {
-        token_header,
-    };
-
-    size_t headers_count = 0;
-    struct aws_http_header *headers_array_ptr = NULL;
-
-    if (imds_user_data->token_required) {
-        headers_count = 1;
-        headers_array_ptr = headers;
-    }
-
-    struct aws_byte_cursor verb = aws_byte_cursor_from_c_str("GET");
-    struct aws_byte_cursor uri = aws_byte_cursor_from_buf(&imds_user_data->creds_uri);
-
-    imds_user_data->query_state = AWS_IMDS_QS_ROLE_CREDENTIALS_RESP;
-
-    if (s_make_imds_http_query(imds_user_data, &verb, &uri, headers_array_ptr, headers_count)) {
-        imds_user_data->query_state = AWS_IMDS_QS_QUERY_NEVER_CLEARED_STACK;
-    }
-}
-
-/*
- * Process the http response from the get credentials for role response.
- *
- * In general, the IMDS document looks something like:
-
-{
-  "Code" : "Success",
-  "LastUpdated" : "2019-05-28T18:03:09Z",
-  "Type" : "AWS-HMAC",
-  "AccessKeyId" : "...",
-  "SecretAccessKey" : "...",
-  "Token" : "...",
-  "Expiration" : "2019-05-29T00:21:43Z"
-}
-
- */
-static void s_imds_query_instance_role_credentials_response(struct imds_user_data *imds_user_data) {
-    AWS_PRECONDITION(imds_user_data->query_state == AWS_IMDS_QS_ROLE_CREDENTIALS_RESP);
-
-    if (imds_user_data->status_code != AWS_HTTP_STATUS_CODE_200_OK) {
-        imds_user_data->error_code = AWS_AUTH_CREDENTIALS_PROVIDER_HTTP_STATUS_FAILURE;
-        imds_user_data->query_state = AWS_IMDS_QS_UNRECOVERABLE_ERROR;
-        goto done;
-    }
-
-    if (aws_byte_buf_append_null_terminator(&imds_user_data->current_result)) {
-        imds_user_data->query_state = AWS_IMDS_QS_UNRECOVERABLE_ERROR;
-        goto done;
-    }
-
-    struct aws_parse_credentials_from_json_doc_options parse_options = {
-        .access_key_id_name = "AccessKeyId",
-        .secrete_access_key_name = "SecretAccessKey",
-        .token_name = "Token",
-        .expiration_name = "Expiration",
-        .token_required = true,
-        .expiration_required = true,
-    };
-    imds_user_data->credentials = aws_parse_credentials_from_json_document(
-        imds_user_data->allocator, (const char *)imds_user_data->current_result.buffer, &parse_options);
-
-    if (!imds_user_data->credentials) {
-        imds_user_data->query_state = AWS_IMDS_QS_UNRECOVERABLE_ERROR;
-        goto done;
-    }
-
-    imds_user_data->query_state = AWS_IMDS_QS_COMPLETE;
-
-done:
-    s_imds_user_data_reset_scratch_data(imds_user_data);
-}
-
-static void s_imds_query_complete(struct imds_user_data *imds_user_data) {
-    AWS_PRECONDITION(imds_user_data->query_state == AWS_IMDS_QS_COMPLETE);
-
-    imds_user_data->original_callback(
-        imds_user_data->credentials, AWS_ERROR_SUCCESS, imds_user_data->original_user_data);
-    AWS_LOGF_INFO(
-        AWS_LS_AUTH_CREDENTIALS_PROVIDER,
-        "(id=%p) IMDS credentials provider successfully queried instance role credentials",
-        (void *)imds_user_data->imds_provider);
-}
-
-static void s_imds_query_error(struct imds_user_data *imds_user_data) {
-    AWS_PRECONDITION(
-        imds_user_data->query_state == AWS_IMDS_QS_UNRECOVERABLE_ERROR ||
-        imds_user_data->query_state == AWS_IMDS_QS_QUERY_NEVER_CLEARED_STACK);
-
-    if (!imds_user_data->callback_invoked) {
-
-        imds_user_data->error_code = aws_last_error();
-        if (imds_user_data->error_code == AWS_ERROR_SUCCESS) {
-            imds_user_data->error_code = AWS_AUTH_CREDENTIALS_PROVIDER_IMDS_SOURCE_FAILURE;
-        }
-
-        imds_user_data->original_callback(NULL, imds_user_data->error_code, imds_user_data->original_user_data);
-        imds_user_data->callback_invoked = true;
-    }
-
-    AWS_LOGF_WARN(
-        AWS_LS_AUTH_CREDENTIALS_PROVIDER,
-        "(id=%p) IMDS credentials provider failed to query instance role credentials",
-        (void *)imds_user_data->imds_provider);
-}
-
-/* Okay, some explanation on this state machine. There are two drivers.
- *
- * Upon receiving a connection from the connection manager, we drive the machine. This should always be in a
- * request state (we assert this) request states are even numbers.
- *
- * Upon receiving a response from the http request, we drive the machine. This should always be in a response state.
- *
- * Each state is responsible for crafting it's own http requests AND processing the meaning of it's own response.
- *
- * For your convenience, the functions in this table are in order above.
- */
-static imds_state_fn *s_query_state_machine[] = {
-    [AWS_IMDS_QS_TOKEN_REQ] = s_imds_query_token,
-    [AWS_IMDS_QS_TOKEN_RESP] = s_imds_on_token_response,
-    [AWS_IMDS_QS_ROLE_NAME_REQ] = s_imds_query_instance_role_name,
-    [AWS_IMDS_QS_ROLE_NAME_RESP] = s_imds_process_instance_role_response,
-    [AWS_IMDS_QS_ROLE_CREDENTIALS_REQ] = s_imds_query_instance_role_credentials_req,
-    [AWS_IMDS_QS_ROLE_CREDENTIALS_RESP] = s_imds_query_instance_role_credentials_response,
-    [AWS_IMDS_QS_COMPLETE] = s_imds_query_complete,
-    [AWS_IMDS_QS_QUERY_NEVER_CLEARED_STACK] = s_imds_query_error,
-    [AWS_IMDS_QS_UNRECOVERABLE_ERROR] = s_imds_query_error,
-};
-
-static inline bool s_imds_state_machine_is_terminal_state(struct imds_user_data *user_data) {
-    return user_data->query_state >= AWS_IMDS_QS_COMPLETE && user_data->query_state <= AWS_IMDS_QS_UNRECOVERABLE_ERROR;
-}
-
-static inline bool s_imds_state_machine_is_request_state(struct imds_user_data *user_data) {
-    return !s_imds_state_machine_is_terminal_state(user_data) && !(user_data->query_state & 0x01);
-}
-
-static inline void s_imds_state_machine_roll_back_to_request_state(struct imds_user_data *user_data) {
-    AWS_FATAL_ASSERT(
-        !s_imds_state_machine_is_terminal_state(user_data) &&
-        "State machine can't be rolled back from a terminal state.");
-    user_data->query_state -= 1;
-    /* request states are evenly numbered. */
-    AWS_FATAL_ASSERT(s_imds_state_machine_is_request_state(user_data) && "Can only rollback to a request state.");
-}
-
-static void s_imds_on_acquire_connection(struct aws_http_connection *connection, int error_code, void *user_data) {
-    struct imds_user_data *imds_user_data = user_data;
-
-    AWS_FATAL_ASSERT(
-        s_imds_state_machine_is_request_state(user_data) && "Invalid query state, we should be in a request state.")
-    imds_user_data->connection = connection;
-
-    bool user_data_destroyed = false;
-    if (connection == NULL) {
-        AWS_LOGF_WARN(
-            AWS_LS_AUTH_CREDENTIALS_PROVIDER,
-            "id=%p: Instance metadata provider failed to acquire a connection, error code %d(%s)",
-            (void *)imds_user_data->imds_provider,
-            error_code,
-            aws_error_str(error_code));
-
-        imds_user_data->query_state = AWS_IMDS_QS_QUERY_NEVER_CLEARED_STACK;
-        imds_user_data->error_code = error_code;
-    } else {
-        /* prevent user_data from being destroyed under the hood. */
-        s_imds_user_data_acquire(imds_user_data);
-        s_query_state_machine[imds_user_data->query_state](imds_user_data);
-        if (imds_user_data->query_state == AWS_IMDS_QS_PENDING_DESTROY) {
-            user_data_destroyed = true;
-        }
-        s_imds_user_data_release(imds_user_data);
-    }
-
-    /* there's no universe where we should have moved to COMPLETE, but an error could have occurred. */
-    if (!user_data_destroyed && imds_user_data->query_state == AWS_IMDS_QS_QUERY_NEVER_CLEARED_STACK) {
-        s_query_state_machine[AWS_IMDS_QS_QUERY_NEVER_CLEARED_STACK](imds_user_data);
-        s_imds_user_data_release(imds_user_data);
-    }
-}
-
-static void s_on_retry_ready(struct aws_retry_token *token, int error_code, void *user_data) {
-    (void)token;
-
-    struct imds_user_data *imds_user_data = user_data;
-    struct aws_credentials_provider_imds_impl *impl = imds_user_data->imds_provider->impl;
-
-    if (!error_code) {
-        s_imds_state_machine_roll_back_to_request_state(imds_user_data);
-        impl->function_table->aws_http_connection_manager_acquire_connection(
-            impl->connection_manager, s_imds_on_acquire_connection, user_data);
-    } else {
-        s_query_state_machine[AWS_IMDS_QS_UNRECOVERABLE_ERROR](imds_user_data);
-        imds_user_data->query_state = AWS_IMDS_QS_PENDING_DESTROY;
-        s_imds_user_data_release(imds_user_data);
-    }
-}
-
-static void s_imds_on_stream_complete_fn(struct aws_http_stream *stream, int error_code, void *user_data) {
-    struct imds_user_data *imds_user_data = user_data;
-
-    aws_http_message_destroy(imds_user_data->request);
-    imds_user_data->request = NULL;
-
-    struct aws_credentials_provider_imds_impl *impl = imds_user_data->imds_provider->impl;
-
-    struct aws_http_connection *connection = impl->function_table->aws_http_stream_get_connection(stream);
-    impl->function_table->aws_http_stream_release(stream);
-    impl->function_table->aws_http_connection_manager_release_connection(impl->connection_manager, connection);
-
-    /* try again, just drop the state from the response to the request state by subtracting one.
-     * Don't run the state machine in this callback in this case, let the acquire connection callback handle it.
-     * Note these are connection level errors, not http level. Since we obviously connected, it's likely
-     * we're on EC2, plus we have max retries so it's likely safer to just retry everything.*/
-    if (error_code) {
-        /* for now we're only going to retry transient errors. If we find IMDS consistently throttles, we'll come back
-         * and retry http errors as well. */
-        if (!aws_retry_strategy_schedule_retry(
-                imds_user_data->retry_token, AWS_RETRY_ERROR_TYPE_TRANSIENT, s_on_retry_ready, user_data)) {
-            AWS_LOGF_DEBUG(
-                AWS_LS_AUTH_CREDENTIALS_PROVIDER,
-                "id=%p: Connection was closed, retrying the last request on a new connection.",
-                (void *)imds_user_data->imds_provider);
-            return;
-        }
-
-        AWS_LOGF_ERROR(
-            AWS_LS_AUTH_CREDENTIALS_PROVIDER,
-            "id=%p: Connection was closed, retries have been exhausted.",
-            (void *)imds_user_data->imds_provider);
-        /* Give up */
-        imds_user_data->query_state = AWS_IMDS_QS_UNRECOVERABLE_ERROR;
-        imds_user_data->error_code = error_code;
-    } else {
-        /* treat everything else as success on the retry token for now. if we decide we need to retry
-         * http errors, we'll come back and rework this. */
-        if (aws_retry_strategy_token_record_success(imds_user_data->retry_token)) {
-            AWS_LOGF_ERROR(
-                AWS_LS_AUTH_CREDENTIALS_PROVIDER,
-                "id=%p: Error while recording successful retry: %s",
-                (void *)imds_user_data->imds_provider,
-                aws_error_str(aws_last_error()));
-            /* roll back to the last request we made, and let it retry. */
-            imds_user_data->query_state = AWS_IMDS_QS_UNRECOVERABLE_ERROR;
-        } else {
-            s_query_state_machine[imds_user_data->query_state](imds_user_data);
-        }
-    }
-
-    /* if there's more work to do, acquire a connection, and run the machine again. */
-    if (!s_imds_state_machine_is_terminal_state(imds_user_data)) {
-        impl->function_table->aws_http_connection_manager_acquire_connection(
-            impl->connection_manager, s_imds_on_acquire_connection, user_data);
-    } else {
-        /* terminal state, invoke the terminal state and cleanup. */
-        s_query_state_machine[imds_user_data->query_state](imds_user_data);
-        imds_user_data->query_state = AWS_IMDS_QS_PENDING_DESTROY;
-        s_imds_user_data_release(imds_user_data);
-    }
-}
-
-static void s_on_retry_token_acquired(
-    struct aws_retry_strategy *strategy,
-    int error_code,
-    struct aws_retry_token *token,
-    void *user_data) {
-    (void)strategy;
-    struct imds_user_data *imds_user_data = user_data;
-
-    if (!error_code) {
-        struct aws_credentials_provider_imds_impl *impl = imds_user_data->imds_provider->impl;
-        imds_user_data->retry_token = token;
-
-        impl->function_table->aws_http_connection_manager_acquire_connection(
-            impl->connection_manager, s_imds_on_acquire_connection, imds_user_data);
-    } else {
-        s_query_state_machine[AWS_IMDS_QS_QUERY_NEVER_CLEARED_STACK](imds_user_data);
-        s_imds_user_data_release(imds_user_data);
-    }
-=======
-    wrapped_user_data->original_callback(NULL, wrapped_user_data->original_user_data);
-    s_imds_user_data_destroy(wrapped_user_data);
->>>>>>> d190f852
+    wrapped_user_data->original_callback(
+        NULL, AWS_AUTH_CREDENTIALS_PROVIDER_IMDS_SOURCE_FAILURE, wrapped_user_data->original_user_data);
+    s_imds_user_data_destroy(wrapped_user_data);
 }
 
 static int s_credentials_provider_imds_get_credentials_async(
