--- conflicted
+++ resolved
@@ -523,8 +523,6 @@
         goto on_error;
     }
 
-    struct aws_credentials_provider_imds_impl *impl = imds_user_data->imds_provider->impl;
-
     if (imds_user_data->query_state == AWS_IMDS_QS_TOKEN) {
         struct aws_http_header token_ttl_header = {
             .name = aws_byte_cursor_from_string(s_imds_token_ttl_header),
@@ -569,12 +567,7 @@
         .request = request,
     };
 
-<<<<<<< HEAD
     stream = impl->function_table->aws_http_connection_make_request(imds_user_data->connection, &request_options);
-=======
-    struct aws_http_stream *stream =
-        impl->function_table->aws_http_connection_make_request(imds_user_data->connection, &request_options);
->>>>>>> 855902ab
 
     if (!stream) {
         goto on_error;
