--- conflicted
+++ resolved
@@ -67,10 +67,7 @@
 AWS_STRING_FROM_LITERAL(g_aws_signing_region_set_name, "X-Amz-Region-Set");
 
 AWS_STATIC_STRING_FROM_LITERAL(s_signature_type_sigv4_http_request, "AWS4-HMAC-SHA256");
-<<<<<<< HEAD
 AWS_STATIC_STRING_FROM_LITERAL(s_signature_type_sigv4a_http_request, "AWS4-ECDSA-P256-SHA256");
-=======
->>>>>>> b7a956ee
 AWS_STATIC_STRING_FROM_LITERAL(s_signature_type_sigv4_s3_chunked_payload, "AWS4-HMAC-SHA256-PAYLOAD");
 
 AWS_STATIC_STRING_FROM_LITERAL(s_body_unsigned_payload, "UNSIGNED-PAYLOAD");
@@ -261,15 +258,11 @@
     switch (state->config.signature_type) {
         case AWS_ST_HTTP_REQUEST_HEADERS:
         case AWS_ST_HTTP_REQUEST_QUERY_PARAMS:
-<<<<<<< HEAD
             if (state->config.algorithm == AWS_SIGNING_ALGORITHM_V4) {
                 *cursor = aws_byte_cursor_from_string(s_signature_type_sigv4_http_request);
             } else {
                 *cursor = aws_byte_cursor_from_string(s_signature_type_sigv4a_http_request);
             }
-=======
-            *cursor = aws_byte_cursor_from_string(s_signature_type_sigv4_http_request);
->>>>>>> b7a956ee
             break;
 
         case AWS_ST_HTTP_REQUEST_CHUNK:
@@ -1652,10 +1645,7 @@
  * string-to-sign payload that replaces the hashed canonical request in those signing procedures.
  */
 int aws_signing_build_canonical_request(struct aws_signing_state_aws *state) {
-<<<<<<< HEAD
-=======
-
->>>>>>> b7a956ee
+
     if (aws_date_time_to_utc_time_str(&state->config.date, AWS_DATE_FORMAT_ISO_8601_BASIC, &state->date)) {
         return AWS_OP_ERR;
     }
@@ -1915,12 +1905,9 @@
     switch (state->config.algorithm) {
         case AWS_SIGNING_ALGORITHM_V4:
             return s_calculate_sigv4_signature_value(state);
-<<<<<<< HEAD
 
         case AWS_SIGNING_ALGORITHM_V4_ASYMMETRIC:
             return s_calculate_sigv4a_signature_value(state);
-=======
->>>>>>> b7a956ee
 
         default:
             return aws_raise_error(AWS_AUTH_SIGNING_UNSUPPORTED_ALGORITHM);
@@ -2068,14 +2055,8 @@
         struct aws_byte_cursor session_token_cursor = aws_credentials_get_session_token(state->config.credentials);
         if (session_token_cursor.len > 0) {
             struct aws_byte_cursor session_token_name = aws_byte_cursor_from_string(g_aws_signing_security_token_name);
-<<<<<<< HEAD
             const struct aws_string *property_list_name = g_aws_http_headers_property_list_name;
 
-=======
-
-            const struct aws_string *property_list_name = g_aws_http_headers_property_list_name;
-
->>>>>>> b7a956ee
             /* if we're doing query signing, the session token goes in the query string (uri encoded), not the headers
              */
             if (state->config.signature_type == AWS_ST_HTTP_REQUEST_QUERY_PARAMS) {
@@ -2098,7 +2079,6 @@
                     &state->result, property_list_name, &session_token_name, &session_token_cursor)) {
                 goto cleanup;
             }
-<<<<<<< HEAD
         }
     }
 
@@ -2111,8 +2091,6 @@
                 &region_set_header_name,
                 &state->config.region)) {
             return AWS_OP_ERR;
-=======
->>>>>>> b7a956ee
         }
     }
 
