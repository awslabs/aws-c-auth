--- conflicted
+++ resolved
@@ -42,12 +42,8 @@
 #define CREDENTIAL_SCOPE_STARTING_SIZE 128
 #define ACCESS_CREDENTIAL_SCOPE_STARTING_SIZE 149
 #define SCRATCH_BUF_STARTING_SIZE 256
-<<<<<<< HEAD
-#define MAX_AUTHORIZATION_QUERY_PARAM_COUNT 7
-=======
 #define MAX_AUTHORIZATION_HEADER_COUNT 4
 #define MAX_AUTHORIZATION_QUERY_PARAM_COUNT 6
->>>>>>> c938b53e
 #define DEFAULT_PATH_COMPONENT_COUNT 10
 #define CANONICAL_REQUEST_SPLIT_OVER_ESTIMATE 20
 
@@ -81,11 +77,8 @@
 static struct aws_byte_cursor s_amz_content_sha256_header_name;
 static struct aws_byte_cursor s_amz_date_header_name;
 static struct aws_byte_cursor s_authorization_header_name;
-<<<<<<< HEAD
 static struct aws_byte_cursor s_region_set_header_name;
-=======
 static struct aws_byte_cursor s_amz_security_token_header_name;
->>>>>>> c938b53e
 
 static struct aws_byte_cursor s_amz_signature_param_name;
 static struct aws_byte_cursor s_amz_date_param_name;
@@ -175,13 +168,13 @@
         return AWS_OP_ERR;
     }
 
-<<<<<<< HEAD
     s_region_set_header_name = aws_byte_cursor_from_string(g_aws_signing_region_set_name);
     if (aws_hash_table_put(&s_forbidden_headers, &s_region_set_header_name, NULL, NULL)) {
-=======
+        return AWS_OP_ERR;
+    }
+
     s_amz_security_token_header_name = aws_byte_cursor_from_string(g_aws_signing_security_token_name);
     if (aws_hash_table_put(&s_forbidden_headers, &s_amz_security_token_header_name, NULL, NULL)) {
->>>>>>> c938b53e
         return AWS_OP_ERR;
     }
 
@@ -271,17 +264,13 @@
     switch (state->config.signature_type) {
         case AWS_ST_HTTP_REQUEST_HEADERS:
         case AWS_ST_HTTP_REQUEST_QUERY_PARAMS:
-<<<<<<< HEAD
+        case AWS_ST_CANONICAL_REQUEST_HEADERS:
+        case AWS_ST_CANONICAL_REQUEST_QUERY_PARAMS:
             if (state->config.algorithm == AWS_SIGNING_ALGORITHM_V4) {
                 *cursor = aws_byte_cursor_from_string(s_signature_type_sigv4_http_request);
             } else {
                 *cursor = aws_byte_cursor_from_string(g_signature_type_sigv4a_http_request);
             }
-=======
-        case AWS_ST_CANONICAL_REQUEST_HEADERS:
-        case AWS_ST_CANONICAL_REQUEST_QUERY_PARAMS:
-            *cursor = aws_byte_cursor_from_string(s_signature_type_sigv4_http_request);
->>>>>>> c938b53e
             break;
 
         case AWS_ST_HTTP_REQUEST_CHUNK:
@@ -1286,7 +1275,6 @@
                 aws_byte_cursor_from_buf(&state->date))) {
             return AWS_OP_ERR;
         }
-<<<<<<< HEAD
 
         *out_required_capacity += g_aws_signing_date_name->len + state->date.len;
 
@@ -1294,35 +1282,11 @@
          * x-amz-region-set
          */
         if (state->config.algorithm == AWS_SIGNING_ALGORITHM_V4_ASYMMETRIC) {
-            struct stable_header region_set_header = {
-                .original_index = additional_header_index++,
-                .header = {.name = aws_byte_cursor_from_string(g_aws_signing_region_set_name),
-                           .value = state->config.region}};
-
-            if (aws_array_list_push_back(stable_header_list, &region_set_header)) {
+            if (s_add_authorization_header(state, stable_header_list, out_required_capacity, aws_byte_cursor_from_string(g_aws_signing_region_set_name), state->config.region)) {
                 return AWS_OP_ERR;
             }
-
-            *out_required_capacity += g_aws_signing_region_set_name->len + state->config.region.len;
-        }
-    }
-
-    /*
-     * x-amz-content-sha256 (optional)
-     */
-    if (state->config.signed_body_header == AWS_SBHT_X_AMZ_CONTENT_SHA256) {
-        struct stable_header content_hash_header = {
-            .original_index = additional_header_index++,
-            .header =
-                {
-                    .name = aws_byte_cursor_from_string(g_aws_signing_content_header_name),
-                    .value = aws_byte_cursor_from_buf(&state->payload_hash),
-                },
-        };
-
-        if (aws_array_list_push_back(stable_header_list, &content_hash_header)) {
-            return AWS_OP_ERR;
-=======
+        }
+
         /*
          * x-amz-content-sha256 (optional)
          */
@@ -1335,7 +1299,6 @@
                     aws_byte_cursor_from_buf(&state->payload_hash))) {
                 return AWS_OP_ERR;
             }
->>>>>>> c938b53e
         }
 
         /* NOTE: Update MAX_AUTHORIZATION_HEADER_COUNT if more headers added */
@@ -1398,10 +1361,6 @@
 
     /* Overestimate capacity to avoid re-allocation */
     size_t headers_reserve_count = signable_header_count + MAX_AUTHORIZATION_HEADER_COUNT;
-
-    if (state->config.algorithm == AWS_SIGNING_ALGORITHM_V4_ASYMMETRIC) {
-        total_sign_headers_count += 1; /* for x-amz-region-set */
-    }
 
     struct aws_array_list headers;
     if (aws_array_list_init_dynamic(&headers, allocator, headers_reserve_count, sizeof(struct stable_header))) {
@@ -2263,66 +2222,6 @@
         goto cleanup;
     }
 
-<<<<<<< HEAD
-    if (s_is_signature_type_http_request(state->config.signature_type)) {
-        /*
-         * Add X-Amz-Date to the signing result
-         */
-        struct aws_byte_cursor date_header_name = aws_byte_cursor_from_string(g_aws_signing_date_name);
-        struct aws_byte_cursor date_header_value = aws_byte_cursor_from_buf(&state->date);
-        if (aws_signing_result_append_property_list(
-                &state->result, g_aws_http_headers_property_list_name, &date_header_name, &date_header_value)) {
-            return AWS_OP_ERR;
-        }
-
-        /*
-         * Add Security token to the signing result if a session token was present.
-         */
-        struct aws_byte_cursor session_token_cursor = aws_credentials_get_session_token(state->config.credentials);
-        if (session_token_cursor.len > 0) {
-            struct aws_byte_cursor session_token_name = aws_byte_cursor_from_string(g_aws_signing_security_token_name);
-
-            const struct aws_string *property_list_name = g_aws_http_headers_property_list_name;
-
-            /* if we're doing query signing, the session token goes in the query string (uri encoded), not the headers
-             */
-            if (state->config.signature_type == AWS_ST_HTTP_REQUEST_QUERY_PARAMS) {
-                property_list_name = g_aws_http_query_params_property_list_name;
-
-                if (aws_byte_buf_init(&uri_encoded_buf, state->allocator, session_token_cursor.len)) {
-                    goto cleanup;
-                }
-
-                /* uri encode it */
-                if (aws_byte_buf_append_encoding_uri_param(&uri_encoded_buf, &session_token_cursor)) {
-                    aws_byte_buf_clean_up(&uri_encoded_buf);
-                    goto cleanup;
-                }
-
-                session_token_cursor = aws_byte_cursor_from_buf(&uri_encoded_buf);
-            }
-
-            if (aws_signing_result_append_property_list(
-                    &state->result, property_list_name, &session_token_name, &session_token_cursor)) {
-                goto cleanup;
-            }
-        }
-
-        /* add x-amz-region-set header to the result if sigv4a */
-        if (state->config.algorithm == AWS_SIGNING_ALGORITHM_V4_ASYMMETRIC) {
-            struct aws_byte_cursor region_set_header_name = aws_byte_cursor_from_string(g_aws_signing_region_set_name);
-            if (aws_signing_result_append_property_list(
-                    &state->result,
-                    g_aws_http_headers_property_list_name,
-                    &region_set_header_name,
-                    &state->config.region)) {
-                goto cleanup;
-            }
-        }
-    }
-
-=======
->>>>>>> c938b53e
     AWS_LOGF_INFO(
         AWS_LS_AUTH_SIGNING,
         "(id=%p) Http request successfully built final authorization value via algorithm %s, with contents \n" PRInSTR
