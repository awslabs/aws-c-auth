--- conflicted
+++ resolved
@@ -273,11 +273,8 @@
     struct aws_tls_ctx *tls_ctx = NULL;
     struct aws_credentials_provider *environment_provider = NULL;
     struct aws_credentials_provider *profile_provider = NULL;
-<<<<<<< HEAD
+    struct aws_credentials_provider *sts_provider = NULL;
     struct aws_credentials_provider *sso_provider = NULL;
-=======
-    struct aws_credentials_provider *sts_provider = NULL;
->>>>>>> 5c2d39e6
     struct aws_credentials_provider *ecs_or_imds_provider = NULL;
     struct aws_credentials_provider *chain_provider = NULL;
     struct aws_credentials_provider *cached_provider = NULL;
@@ -340,7 +337,12 @@
     sts_options.bootstrap = options->bootstrap;
     sts_options.tls_ctx = tls_ctx;
     sts_options.shutdown_options = sub_provider_shutdown_options;
-<<<<<<< HEAD
+    sts_provider = aws_credentials_provider_new_sts_web_identity(allocator, &sts_options);
+    if (sts_provider != NULL) {
+        providers[index++] = sts_provider;
+        /* 1 shutdown call from the web identity provider's shutdown */
+        aws_atomic_fetch_add(&impl->shutdowns_remaining, 1);
+    }
 
     struct aws_credentials_provider_profile_options sso_options;
     AWS_ZERO_STRUCT(sso_options);
@@ -351,12 +353,6 @@
     if (sso_provider != NULL) {
         providers[index++] = sso_provider;
         /* 1 shutdown call from the profile provider's shutdown */
-=======
-    sts_provider = aws_credentials_provider_new_sts_web_identity(allocator, &sts_options);
-    if (sts_provider != NULL) {
-        providers[index++] = sts_provider;
-        /* 1 shutdown call from the web identity provider's shutdown */
->>>>>>> 5c2d39e6
         aws_atomic_fetch_add(&impl->shutdowns_remaining, 1);
     }
 
@@ -385,11 +381,8 @@
      */
     aws_credentials_provider_release(environment_provider);
     aws_credentials_provider_release(profile_provider);
-<<<<<<< HEAD
+    aws_credentials_provider_release(sts_provider);
     aws_credentials_provider_release(sso_provider);
-=======
-    aws_credentials_provider_release(sts_provider);
->>>>>>> 5c2d39e6
     aws_credentials_provider_release(ecs_or_imds_provider);
 
     struct aws_credentials_provider_cached_options cached_options = {
@@ -430,11 +423,8 @@
     } else {
         aws_credentials_provider_release(ecs_or_imds_provider);
         aws_credentials_provider_release(profile_provider);
-<<<<<<< HEAD
+        aws_credentials_provider_release(sts_provider);
         aws_credentials_provider_release(sso_provider);
-=======
-        aws_credentials_provider_release(sts_provider);
->>>>>>> 5c2d39e6
         aws_credentials_provider_release(environment_provider);
     }
 
