--- conflicted
+++ resolved
@@ -1,80 +1,17 @@
-<<<<<<< HEAD
-/*
- * Copyright 2010-2020 Amazon.com, Inc. or its affiliates. All Rights Reserved.
- *
- * Licensed under the Apache License, Version 2.0 (the "License").
- * You may not use this file except in compliance with the License.
- * A copy of the License is located at
- *
- *  http://aws.amazon.com/apache2.0
- *
- * or in the "license" file accompanying this file. This file is distributed
- * on an "AS IS" BASIS, WITHOUT WARRANTIES OR CONDITIONS OF ANY KIND, either
- * express or implied. See the License for the specific language governing
- * permissions and limitations under the License.
-=======
 /**
  * Copyright Amazon.com, Inc. or its affiliates. All Rights Reserved.
  * SPDX-License-Identifier: Apache-2.0.
->>>>>>> 78c5b25e
  */
 
 #include <aws/auth/credentials.h>
 
-<<<<<<< HEAD
 #include <aws/cal/ecc.h>
-=======
->>>>>>> 78c5b25e
 #include <aws/common/environment.h>
 #include <aws/common/string.h>
 
 /*
  * A structure that wraps the public/private data needed to sign an authenticated AWS request
  */
-struct aws_credentials {
-    struct aws_allocator *allocator;
-
-    struct aws_atomic_var ref_count;
-
-    struct aws_string *access_key_id;
-    struct aws_string *secret_access_key;
-    struct aws_string *session_token;
-
-    /*
-     * A timepoint, in seconds since epoch, at which the credentials should no longer be used because they
-     * will have expired.
-     *
-     *
-     * The primary purpose of this value is to allow providers to communicate to the caching provider any
-     * additional constraints on how the sourced credentials should be used (STS).  After refreshing the cached
-     * credentials, the caching provider uses the following calculation to determine the next requery time:
-     *
-     *   next_requery_time = now + cached_expiration_config;
-     *   if (cached_creds->expiration_timepoint_seconds < next_requery_time) {
-     *       next_requery_time = cached_creds->expiration_timepoint_seconds;
-     *
-     *  The cached provider may, at its discretion, use a smaller requery time to avoid edge-case scenarios where
-     *  credential expiration becomes a race condition.
-     *
-     * The following leaf providers always set this value to UINT64_MAX (indefinite):
-     *    static
-     *    environment
-     *    imds
-     *    profile_config*
-     *
-     *  * - profile_config may invoke sts which will use a non-max value
-     *
-     *  The following leaf providers set this value to a sensible timepoint:
-     *    sts - value is based on current time + options->duration_seconds
-     *
-     */
-    uint64_t expiration_timepoint_seconds;
-};
-
-/*
- * A structure that wraps the public/private data needed to sign an authenticated AWS request
- */
-<<<<<<< HEAD
 struct aws_credentials {
     struct aws_allocator *allocator;
 
@@ -128,33 +65,15 @@
     uint64_t expiration_timepoint_seconds) {
 
     if (access_key_id_cursor.ptr == NULL || access_key_id_cursor.len == 0) {
-=======
-struct aws_credentials *aws_credentials_new(
-    struct aws_allocator *allocator,
-    struct aws_byte_cursor access_key_id_cursor,
-    struct aws_byte_cursor secret_access_key_cursor,
-    struct aws_byte_cursor session_token_cursor,
-    uint64_t expiration_timepoint_seconds) {
-
-    if (access_key_id_cursor.ptr == NULL || access_key_id_cursor.len == 0) {
         aws_raise_error(AWS_ERROR_INVALID_ARGUMENT);
         return NULL;
     }
 
-    if (secret_access_key_cursor.ptr == NULL || secret_access_key_cursor.len == 0) {
->>>>>>> 78c5b25e
-        aws_raise_error(AWS_ERROR_INVALID_ARGUMENT);
-        return NULL;
-    }
-
-<<<<<<< HEAD
     if (secret_access_key_cursor.ptr == NULL || secret_access_key_cursor.len == 0) {
         aws_raise_error(AWS_ERROR_INVALID_ARGUMENT);
         return NULL;
     }
 
-=======
->>>>>>> 78c5b25e
     struct aws_credentials *credentials = aws_mem_acquire(allocator, sizeof(struct aws_credentials));
     if (credentials == NULL) {
         return NULL;
@@ -221,7 +140,6 @@
 void aws_credentials_acquire(struct aws_credentials *credentials) {
     if (credentials == NULL) {
         return;
-<<<<<<< HEAD
     }
 
     aws_atomic_fetch_add(&credentials->ref_count, 1);
@@ -286,141 +204,6 @@
         allocator, access_key_cursor, secret_access_key_cursor, session_token_cursor, expiration_timepoint_seconds);
 }
 
-/*
- * global credentials provider APIs
- */
-
-void aws_credentials_provider_destroy(struct aws_credentials_provider *provider) {
-    if (provider != NULL) {
-        provider->vtable->destroy(provider);
-=======
->>>>>>> 78c5b25e
-    }
-
-    aws_atomic_fetch_add(&credentials->ref_count, 1);
-}
-
-void aws_credentials_release(struct aws_credentials *credentials) {
-    if (credentials == NULL) {
-        return;
-    }
-
-    size_t old_value = aws_atomic_fetch_sub(&credentials->ref_count, 1);
-    if (old_value == 1) {
-        s_aws_credentials_destroy(credentials);
-    }
-}
-
-struct aws_byte_cursor aws_credentials_get_access_key_id(const struct aws_credentials *credentials) {
-    return aws_byte_cursor_from_string(credentials->access_key_id);
-}
-
-struct aws_byte_cursor aws_credentials_get_secret_access_key(const struct aws_credentials *credentials) {
-    return aws_byte_cursor_from_string(credentials->secret_access_key);
-}
-
-static struct aws_byte_cursor s_empty_session_token_cursor = {
-    .ptr = NULL,
-    .len = 0,
-};
-
-struct aws_byte_cursor aws_credentials_get_session_token(const struct aws_credentials *credentials) {
-    if (credentials->session_token != NULL) {
-        return aws_byte_cursor_from_string(credentials->session_token);
-    }
-
-    return s_empty_session_token_cursor;
-}
-
-uint64_t aws_credentials_get_expiration_timepoint_seconds(const struct aws_credentials *credentials) {
-    return credentials->expiration_timepoint_seconds;
-}
-
-struct aws_credentials *aws_credentials_new_from_string(
-    struct aws_allocator *allocator,
-<<<<<<< HEAD
-    const struct aws_credentials_provider_chain_default_options *options) {
-
-    struct aws_credentials_provider *environment_provider = NULL;
-    struct aws_credentials_provider *profile_provider = NULL;
-    struct aws_credentials_provider *ecs_or_imds_provider = NULL;
-    struct aws_credentials_provider *chain_provider = NULL;
-    struct aws_credentials_provider *cached_provider = NULL;
-
-    enum { providers_size = 3 };
-    struct aws_credentials_provider *providers[providers_size];
-    AWS_ZERO_ARRAY(providers);
-    size_t index = 0;
-
-    bool success = false;
-=======
-    const struct aws_string *access_key_id,
-    const struct aws_string *secret_access_key,
-    const struct aws_string *session_token,
-    uint64_t expiration_timepoint_seconds) {
-    struct aws_byte_cursor access_key_cursor = aws_byte_cursor_from_string(access_key_id);
-    struct aws_byte_cursor secret_access_key_cursor = aws_byte_cursor_from_string(secret_access_key);
-    struct aws_byte_cursor session_token_cursor;
-    AWS_ZERO_STRUCT(session_token_cursor);
->>>>>>> 78c5b25e
-
-    if (session_token) {
-        session_token_cursor = aws_byte_cursor_from_string(session_token);
-    }
-
-    return aws_credentials_new(
-        allocator, access_key_cursor, secret_access_key_cursor, session_token_cursor, expiration_timepoint_seconds);
-}
-
-/*
- * global credentials provider APIs
- */
-
-void aws_credentials_provider_destroy(struct aws_credentials_provider *provider) {
-    if (provider != NULL) {
-        provider->vtable->destroy(provider);
-    }
-}
-
-<<<<<<< HEAD
-    AWS_FATAL_ASSERT(index <= providers_size);
-
-    struct aws_credentials_provider_chain_options chain_options = {
-        .provider_count = index,
-        .providers = providers,
-    };
-
-    chain_provider = aws_credentials_provider_new_chain(allocator, &chain_options);
-    if (chain_provider == NULL) {
-        goto on_ret;
-=======
-void aws_credentials_provider_release(struct aws_credentials_provider *provider) {
-    if (provider == NULL) {
-        return;
->>>>>>> 78c5b25e
-    }
-
-    size_t old_value = aws_atomic_fetch_sub(&provider->ref_count, 1);
-    if (old_value == 1) {
-        aws_credentials_provider_destroy(provider);
-    }
-}
-
-void aws_credentials_provider_acquire(struct aws_credentials_provider *provider) {
-    aws_atomic_fetch_add(&provider->ref_count, 1);
-}
-
-int aws_credentials_provider_get_credentials(
-    struct aws_credentials_provider *provider,
-    aws_on_get_credentials_callback_fn callback,
-    void *user_data) {
-
-    AWS_ASSERT(provider->vtable->get_credentials);
-
-<<<<<<< HEAD
-    return NULL;
-}
-
 struct aws_credentials *aws_credentials_new_ecc(
     struct aws_allocator *allocator,
     struct aws_byte_cursor access_key_id,
@@ -484,7 +267,39 @@
     aws_ecc_key_pair_release(ecc_key);
 
     return ecc_credentials;
-=======
+}
+
+/*
+ * global credentials provider APIs
+ */
+
+void aws_credentials_provider_destroy(struct aws_credentials_provider *provider) {
+    if (provider != NULL) {
+        provider->vtable->destroy(provider);
+    }
+}
+
+void aws_credentials_provider_release(struct aws_credentials_provider *provider) {
+    if (provider == NULL) {
+        return;
+    }
+
+    size_t old_value = aws_atomic_fetch_sub(&provider->ref_count, 1);
+    if (old_value == 1) {
+        aws_credentials_provider_destroy(provider);
+    }
+}
+
+void aws_credentials_provider_acquire(struct aws_credentials_provider *provider) {
+    aws_atomic_fetch_add(&provider->ref_count, 1);
+}
+
+int aws_credentials_provider_get_credentials(
+    struct aws_credentials_provider *provider,
+    aws_on_get_credentials_callback_fn callback,
+    void *user_data) {
+
+    AWS_ASSERT(provider->vtable->get_credentials);
+
     return provider->vtable->get_credentials(provider, callback, user_data);
->>>>>>> 78c5b25e
 }