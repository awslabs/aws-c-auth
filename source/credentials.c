/*
 * Copyright 2010-2019 Amazon.com, Inc. or its affiliates. All Rights Reserved.
 *
 * Licensed under the Apache License, Version 2.0 (the "License").
 * You may not use this file except in compliance with the License.
 * A copy of the License is located at
 *
 *  http://aws.amazon.com/apache2.0
 *
 * or in the "license" file accompanying this file. This file is distributed
 * on an "AS IS" BASIS, WITHOUT WARRANTIES OR CONDITIONS OF ANY KIND, either
 * express or implied. See the License for the specific language governing
 * permissions and limitations under the License.
 */

#include <aws/auth/credentials.h>

#include <aws/common/clock.h>
#include <aws/common/environment.h>
#include <aws/common/logging.h>
#include <aws/common/string.h>
#include <aws/io/uri.h>

#define DEFAULT_CREDENTIAL_PROVIDER_REFRESH_MS (15 * 60 * 1000)

#if defined(_MSC_VER)
#    pragma warning(disable : 4204)
/*
 * For designated initialization: .providers = providers,
 * of aws_credentials_provider_chain_options in function
 * aws_credentials_provider_new_chain_default
 */
#    pragma warning(disable : 4221)
#endif /* _MSC_VER */

/*
 * A structure that wraps the public/private data needed to sign an authenticated AWS request
 */
struct aws_credentials {
    struct aws_allocator *allocator;

    struct aws_atomic_var ref_count;

    struct aws_string *access_key_id;
    struct aws_string *secret_access_key;
    struct aws_string *session_token;

    /*
     * A timepoint, in seconds since epoch, at which the credentials should no longer be used because they
     * will have expired.
     *
     *
     * The primary purpose of this value is to allow providers to communicate to the caching provider any
     * additional constraints on how the sourced credentials should be used (STS).  After refreshing the cached
     * credentials, the caching provider uses the following calculation to determine the next requery time:
     *
     *   next_requery_time = now + cached_expiration_config;
     *   if (cached_creds->expiration_timepoint_seconds < next_requery_time) {
     *       next_requery_time = cached_creds->expiration_timepoint_seconds;
     *
     *  The cached provider may, at its discretion, use a smaller requery time to avoid edge-case scenarios where
     *  credential expiration becomes a race condition.
     *
     * The following leaf providers always set this value to UINT64_MAX (indefinite):
     *    static
     *    environment
     *    imds
     *    profile_config*
     *
     *  * - profile_config may invoke sts which will use a non-max value
     *
     *  The following leaf providers set this value to a sensible timepoint:
     *    sts - value is based on current time + options->duration_seconds
     *
     */
    uint64_t expiration_timepoint_seconds;
};

<<<<<<< HEAD
/*
 * Credentials API implementations
 */
=======
struct aws_credentials *aws_credentials_new_copy(
    struct aws_allocator *allocator,
    const struct aws_credentials *credentials) {
    if (credentials != NULL) {
        struct aws_credentials *copy = aws_credentials_new(
            allocator, credentials->access_key_id, credentials->secret_access_key, credentials->session_token);
>>>>>>> d190f852

struct aws_credentials *aws_credentials_new(
    struct aws_allocator *allocator,
    struct aws_byte_cursor access_key_id_cursor,
    struct aws_byte_cursor secret_access_key_cursor,
    struct aws_byte_cursor session_token_cursor,
    uint64_t expiration_timepoint_seconds) {

    if (access_key_id_cursor.ptr == NULL || access_key_id_cursor.len == 0) {
        aws_raise_error(AWS_ERROR_INVALID_ARGUMENT);
        return NULL;
    }

    if (secret_access_key_cursor.ptr == NULL || secret_access_key_cursor.len == 0) {
        aws_raise_error(AWS_ERROR_INVALID_ARGUMENT);
        return NULL;
    }

    struct aws_credentials *credentials = aws_mem_acquire(allocator, sizeof(struct aws_credentials));
    if (credentials == NULL) {
        return NULL;
    }

    AWS_ZERO_STRUCT(*credentials);

    credentials->allocator = allocator;
    aws_atomic_init_int(&credentials->ref_count, 1);

    credentials->access_key_id =
        aws_string_new_from_array(allocator, access_key_id_cursor.ptr, access_key_id_cursor.len);
    if (credentials->access_key_id == NULL) {
        goto error;
    }

    credentials->secret_access_key =
        aws_string_new_from_array(allocator, secret_access_key_cursor.ptr, secret_access_key_cursor.len);
    if (credentials->secret_access_key == NULL) {
        goto error;
    }

    if (session_token_cursor.ptr != NULL && session_token_cursor.len > 0) {
        credentials->session_token =
            aws_string_new_from_array(allocator, session_token_cursor.ptr, session_token_cursor.len);
        if (credentials->session_token == NULL) {
            goto error;
        }
    }

    credentials->expiration_timepoint_seconds = expiration_timepoint_seconds;

    return credentials;

error:

    aws_credentials_release(credentials);

    return NULL;
}

static void s_aws_credentials_destroy(struct aws_credentials *credentials) {
    if (credentials == NULL) {
        return;
    }

    if (credentials->access_key_id != NULL) {
        aws_string_destroy(credentials->access_key_id);
    }

    if (credentials->secret_access_key != NULL) {
        aws_string_destroy_secure(credentials->secret_access_key);
    }

    if (credentials->session_token != NULL) {
        aws_string_destroy_secure(credentials->session_token);
    }

    aws_mem_release(credentials->allocator, credentials);
}

void aws_credentials_acquire(struct aws_credentials *credentials) {
    if (credentials == NULL) {
        return;
    }

    aws_atomic_fetch_add(&credentials->ref_count, 1);
}

void aws_credentials_release(struct aws_credentials *credentials) {
    if (credentials == NULL) {
        return;
    }

    size_t old_value = aws_atomic_fetch_sub(&credentials->ref_count, 1);
    if (old_value == 1) {
        s_aws_credentials_destroy(credentials);
    }
}

struct aws_byte_cursor aws_credentials_get_access_key_id(const struct aws_credentials *credentials) {
    return aws_byte_cursor_from_string(credentials->access_key_id);
}

struct aws_byte_cursor aws_credentials_get_secret_access_key(const struct aws_credentials *credentials) {
    return aws_byte_cursor_from_string(credentials->secret_access_key);
}

static struct aws_byte_cursor s_empty_session_token_cursor = {
    .ptr = NULL,
    .len = 0,
};

struct aws_byte_cursor aws_credentials_get_session_token(const struct aws_credentials *credentials) {
    if (credentials->session_token != NULL) {
        return aws_byte_cursor_from_string(credentials->session_token);
    }

    return s_empty_session_token_cursor;
}

uint64_t aws_credentials_get_expiration_timepoint_seconds(const struct aws_credentials *credentials) {
    return credentials->expiration_timepoint_seconds;
}

struct aws_credentials *aws_credentials_new_from_string(
    struct aws_allocator *allocator,
    const struct aws_string *access_key_id,
    const struct aws_string *secret_access_key,
    const struct aws_string *session_token,
    uint64_t expiration_timepoint_seconds) {
    struct aws_byte_cursor access_key_cursor = aws_byte_cursor_from_string(access_key_id);
    struct aws_byte_cursor secret_access_key_cursor = aws_byte_cursor_from_string(secret_access_key);
    struct aws_byte_cursor session_token_cursor;
    AWS_ZERO_STRUCT(session_token_cursor);

    if (session_token) {
        session_token_cursor = aws_byte_cursor_from_string(session_token);
    }

    return aws_credentials_new(
        allocator, access_key_cursor, secret_access_key_cursor, session_token_cursor, expiration_timepoint_seconds);
}

/*
 * global credentials provider APIs
 */

void aws_credentials_provider_destroy(struct aws_credentials_provider *provider) {
    if (provider != NULL) {
        provider->vtable->destroy(provider);
    }
}

void aws_credentials_provider_release(struct aws_credentials_provider *provider) {
    if (provider == NULL) {
        return;
    }

    size_t old_value = aws_atomic_fetch_sub(&provider->ref_count, 1);
    if (old_value == 1) {
        aws_credentials_provider_destroy(provider);
    }
}

void aws_credentials_provider_acquire(struct aws_credentials_provider *provider) {
    aws_atomic_fetch_add(&provider->ref_count, 1);
}

int aws_credentials_provider_get_credentials(
    struct aws_credentials_provider *provider,
    aws_on_get_credentials_callback_fn callback,
    void *user_data) {

    AWS_ASSERT(provider->vtable->get_credentials);

    return provider->vtable->get_credentials(provider, callback, user_data);
}

AWS_STATIC_STRING_FROM_LITERAL(s_ecs_creds_env_relative_uri, "AWS_CONTAINER_CREDENTIALS_RELATIVE_URI");
AWS_STATIC_STRING_FROM_LITERAL(s_ecs_creds_env_full_uri, "AWS_CONTAINER_CREDENTIALS_FULL_URI");
AWS_STATIC_STRING_FROM_LITERAL(s_ecs_creds_env_token, "AWS_CONTAINER_AUTHORIZATION_TOKEN");
AWS_STATIC_STRING_FROM_LITERAL(s_ecs_host, "169.254.170.2");
AWS_STATIC_STRING_FROM_LITERAL(s_ec2_creds_env_disable, "AWS_EC2_METADATA_DISABLED");

/**
 * ECS and IMDS credentials providers are mutually exclusive,
 * ECS has higher priority
 */
static struct aws_credentials_provider *s_aws_credentials_provider_new_ecs_or_imds(
    struct aws_allocator *allocator,
    const struct aws_credentials_provider_chain_default_options *options) {

    struct aws_credentials_provider *ecs_or_imds_provider = NULL;
    struct aws_string *ecs_relative_uri = NULL;
    struct aws_string *ecs_full_uri = NULL;
    struct aws_string *ec2_imds_disable = NULL;

    if (aws_get_environment_value(allocator, s_ecs_creds_env_relative_uri, &ecs_relative_uri) != AWS_OP_SUCCESS ||
        aws_get_environment_value(allocator, s_ecs_creds_env_full_uri, &ecs_full_uri) != AWS_OP_SUCCESS ||
        aws_get_environment_value(allocator, s_ec2_creds_env_disable, &ec2_imds_disable) != AWS_OP_SUCCESS) {
        AWS_LOGF_ERROR(
            AWS_LS_AUTH_CREDENTIALS_PROVIDER,
            "Failed reading envrionment variables during default credentials provider chain initialization.");
        goto clean_up;
    }
    if (ecs_relative_uri && ecs_relative_uri->len) {
        struct aws_credentials_provider_ecs_options ecs_options = {
            .bootstrap = options->bootstrap,
            .host = aws_byte_cursor_from_string(s_ecs_host),
            .path_and_query = aws_byte_cursor_from_string(ecs_relative_uri),
            .use_tls = false,
        };
        ecs_or_imds_provider = aws_credentials_provider_new_ecs(allocator, &ecs_options);

    } else if (ecs_full_uri && ecs_full_uri->len) {
        struct aws_uri uri;
        struct aws_byte_cursor uri_cstr = aws_byte_cursor_from_string(ecs_full_uri);
        if (AWS_OP_ERR == aws_uri_init_parse(&uri, allocator, &uri_cstr)) {
            goto clean_up;
        }

        struct aws_string *ecs_token = NULL;
        if (aws_get_environment_value(allocator, s_ecs_creds_env_token, &ecs_token) != AWS_OP_SUCCESS) {
            AWS_LOGF_WARN(
                AWS_LS_AUTH_CREDENTIALS_PROVIDER,
                "Failed reading ECS Token environment variable during ECS creds provider initialization.");
            goto clean_up;
        }

        struct aws_byte_cursor nullify_cursor;
        AWS_ZERO_STRUCT(nullify_cursor);

        struct aws_credentials_provider_ecs_options ecs_options = {
            .bootstrap = options->bootstrap,
            .host = uri.host_name,
            .path_and_query = uri.path_and_query,
            .use_tls = aws_byte_cursor_eq_c_str_ignore_case(&(uri.scheme), "HTTPS"),
            .auth_token = (ecs_token && ecs_token->len) ? aws_byte_cursor_from_string(ecs_token) : nullify_cursor,
        };

        ecs_or_imds_provider = aws_credentials_provider_new_ecs(allocator, &ecs_options);
        aws_string_destroy(ecs_token);

    } else if (ec2_imds_disable == NULL || aws_string_eq_c_str_ignore_case(ec2_imds_disable, "false")) {
        struct aws_credentials_provider_imds_options imds_options = {
            .bootstrap = options->bootstrap,
        };
        ecs_or_imds_provider = aws_credentials_provider_new_imds(allocator, &imds_options);
    }

clean_up:

    aws_string_destroy(ecs_relative_uri);
    aws_string_destroy(ecs_full_uri);
    aws_string_destroy(ec2_imds_disable);
    return ecs_or_imds_provider;
}

/*
 * Default provider chain implementation
 */
struct aws_credentials_provider *aws_credentials_provider_new_chain_default(
    struct aws_allocator *allocator,
    const struct aws_credentials_provider_chain_default_options *options) {

    struct aws_credentials_provider *environment_provider = NULL;
    struct aws_credentials_provider *profile_provider = NULL;
    struct aws_credentials_provider *ecs_or_imds_provider = NULL;
    struct aws_credentials_provider *chain_provider = NULL;
    struct aws_credentials_provider *cached_provider = NULL;

    enum { providers_size = 3 };
    struct aws_credentials_provider *providers[providers_size];
    AWS_ZERO_ARRAY(providers);
    size_t index = 0;

    bool success = false;

    struct aws_credentials_provider_environment_options environment_options;
    AWS_ZERO_STRUCT(environment_options);
    environment_provider = aws_credentials_provider_new_environment(allocator, &environment_options);
    if (environment_provider == NULL) {
        goto on_ret;
    }

    providers[index++] = environment_provider;

    struct aws_credentials_provider_profile_options profile_options;
    AWS_ZERO_STRUCT(profile_options);
    profile_options.bootstrap = options->bootstrap;
    profile_provider = aws_credentials_provider_new_profile(allocator, &profile_options);
    if (profile_provider != NULL) {
        providers[index++] = profile_provider;
    }

    ecs_or_imds_provider = s_aws_credentials_provider_new_ecs_or_imds(allocator, options);
    if (ecs_or_imds_provider != NULL) {
        providers[index++] = ecs_or_imds_provider;
    }

    AWS_FATAL_ASSERT(index <= providers_size);

    struct aws_credentials_provider_chain_options chain_options = {
        .provider_count = index,
        .providers = providers,
    };

    chain_provider = aws_credentials_provider_new_chain(allocator, &chain_options);
    if (chain_provider == NULL) {
        goto on_ret;
    }

    /*
     * Transfer ownership
     */
    aws_credentials_provider_release(environment_provider);
    aws_credentials_provider_release(profile_provider);
    aws_credentials_provider_release(ecs_or_imds_provider);

    struct aws_credentials_provider_cached_options cached_options = {
        .source = chain_provider,
        .refresh_time_in_milliseconds = DEFAULT_CREDENTIAL_PROVIDER_REFRESH_MS,
        .shutdown_options = options->shutdown_options,
    };

    cached_provider = aws_credentials_provider_new_cached(allocator, &cached_options);
    if (cached_provider == NULL) {
        goto on_ret;
    }

    /*
     * Transfer ownership
     */
    aws_credentials_provider_release(chain_provider);
    success = true;

on_ret:

    if (success) {
        return cached_provider;
    }
    /*
     * Have to be a bit more careful than normal with this clean up pattern since the chain/cache will
     * recursively destroy the other providers via ref release.
     *
     * Technically, the cached_provider can never be non-null here, but let's handle it anyways
     * in case someone does something weird in the future.
     */
    if (cached_provider) {
        aws_credentials_provider_release(cached_provider);
    } else if (chain_provider) {
        aws_credentials_provider_release(chain_provider);
    } else {
        aws_credentials_provider_release(ecs_or_imds_provider);
        aws_credentials_provider_release(profile_provider);
        aws_credentials_provider_release(environment_provider);
    }

    return NULL;
}<|MERGE_RESOLUTION|>--- conflicted
+++ resolved
@@ -76,19 +76,9 @@
     uint64_t expiration_timepoint_seconds;
 };
 
-<<<<<<< HEAD
 /*
  * Credentials API implementations
  */
-=======
-struct aws_credentials *aws_credentials_new_copy(
-    struct aws_allocator *allocator,
-    const struct aws_credentials *credentials) {
-    if (credentials != NULL) {
-        struct aws_credentials *copy = aws_credentials_new(
-            allocator, credentials->access_key_id, credentials->secret_access_key, credentials->session_token);
->>>>>>> d190f852
-
 struct aws_credentials *aws_credentials_new(
     struct aws_allocator *allocator,
     struct aws_byte_cursor access_key_id_cursor,
