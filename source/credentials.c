/*
 * Copyright 2010-2019 Amazon.com, Inc. or its affiliates. All Rights Reserved.
 *
 * Licensed under the Apache License, Version 2.0 (the "License").
 * You may not use this file except in compliance with the License.
 * A copy of the License is located at
 *
 *  http://aws.amazon.com/apache2.0
 *
 * or in the "license" file accompanying this file. This file is distributed
 * on an "AS IS" BASIS, WITHOUT WARRANTIES OR CONDITIONS OF ANY KIND, either
 * express or implied. See the License for the specific language governing
 * permissions and limitations under the License.
 */

#include <aws/auth/credentials.h>

#include <aws/common/clock.h>
#include <aws/common/string.h>

#define DEFAULT_CREDENTIAL_PROVIDER_REFRESH_MS (15 * 60 * 1000)

#if defined(_MSC_VER)
#    pragma warning(disable : 4204)
#endif /* _MSC_VER */

/*
 * Credentials API implementations
 */

struct aws_credentials *aws_credentials_new(
    struct aws_allocator *allocator,
    const struct aws_string *access_key_id,
    const struct aws_string *secret_access_key,
    const struct aws_string *session_token) {

    struct aws_byte_cursor access_key_id_cursor;
    AWS_ZERO_STRUCT(access_key_id_cursor);
    if (access_key_id) {
        access_key_id_cursor = aws_byte_cursor_from_string(access_key_id);
    }

    struct aws_byte_cursor secret_access_key_cursor;
    AWS_ZERO_STRUCT(secret_access_key_cursor);
    if (secret_access_key) {
        secret_access_key_cursor = aws_byte_cursor_from_string(secret_access_key);
    }

    struct aws_byte_cursor session_token_cursor;
    AWS_ZERO_STRUCT(session_token_cursor);
    if (session_token) {
        session_token_cursor = aws_byte_cursor_from_string(session_token);
    }

    return aws_credentials_new_from_cursors(
        allocator,
        access_key_id != NULL ? &access_key_id_cursor : NULL,
        secret_access_key != NULL ? &secret_access_key_cursor : NULL,
        session_token != NULL ? &session_token_cursor : NULL);
}

struct aws_credentials *aws_credentials_new_copy(struct aws_allocator *allocator, struct aws_credentials *credentials) {
    if (credentials != NULL) {
        return aws_credentials_new(
            allocator, credentials->access_key_id, credentials->secret_access_key, credentials->session_token);
    }

    return NULL;
}

struct aws_credentials *aws_credentials_new_from_cursors(
    struct aws_allocator *allocator,
    const struct aws_byte_cursor *access_key_id_cursor,
    const struct aws_byte_cursor *secret_access_key_cursor,
    const struct aws_byte_cursor *session_token_cursor) {

    struct aws_credentials *credentials = aws_mem_acquire(allocator, sizeof(struct aws_credentials));
    if (credentials == NULL) {
        return NULL;
    }

    AWS_ZERO_STRUCT(*credentials);

    credentials->allocator = allocator;

    if (access_key_id_cursor != NULL) {
        credentials->access_key_id =
            aws_string_new_from_array(allocator, access_key_id_cursor->ptr, access_key_id_cursor->len);
        if (credentials->access_key_id == NULL) {
            goto error;
        }
    }

    if (secret_access_key_cursor != NULL) {
        credentials->secret_access_key =
            aws_string_new_from_array(allocator, secret_access_key_cursor->ptr, secret_access_key_cursor->len);
        if (credentials->secret_access_key == NULL) {
            goto error;
        }
    }

    if (session_token_cursor != NULL) {
        credentials->session_token =
            aws_string_new_from_array(allocator, session_token_cursor->ptr, session_token_cursor->len);
        if (credentials->session_token == NULL) {
            goto error;
        }
    }

    return credentials;

error:

    aws_credentials_destroy(credentials);

    return NULL;
}

void aws_credentials_destroy(struct aws_credentials *credentials) {
    if (credentials == NULL) {
        return;
    }

    if (credentials->access_key_id != NULL) {
        aws_string_destroy(credentials->access_key_id);
    }

    if (credentials->secret_access_key != NULL) {
        aws_string_destroy_secure(credentials->secret_access_key);
    }

    if (credentials->session_token != NULL) {
        aws_string_destroy(credentials->session_token);
    }

    aws_mem_release(credentials->allocator, credentials);
}

/*
 * global credentials provider APIs
 */

void aws_credentials_provider_destroy(struct aws_credentials_provider *provider) {
    if (provider != NULL) {
        provider->vtable->destroy(provider);
    }
}

void aws_credentials_provider_release(struct aws_credentials_provider *provider) {
    if (provider == NULL) {
        return;
    }

    size_t old_value = aws_atomic_fetch_sub(&provider->ref_count, 1);
    if (old_value == 1) {
        aws_credentials_provider_destroy(provider);
    }
}

void aws_credentials_provider_acquire(struct aws_credentials_provider *provider) {
    aws_atomic_fetch_add(&provider->ref_count, 1);
}

int aws_credentials_provider_get_credentials(
    struct aws_credentials_provider *provider,
    aws_on_get_credentials_callback_fn callback,
    void *user_data) {

    AWS_ASSERT(provider->vtable->get_credentials);

    return provider->vtable->get_credentials(provider, callback, user_data);
}

struct aws_credentials_provider *aws_credentials_provider_new_sts_cached(
    struct aws_allocator *allocator,
    struct aws_credentials_provider_sts_options *options) {
    struct aws_credentials_provider *direct_provider = aws_credentials_provider_new_sts(allocator, options);

    if (!direct_provider) {
        return NULL;
    }

    struct aws_credentials_provider_cached_options cached_options;
    AWS_ZERO_STRUCT(cached_options);

    /* minimum for STS is 900 seconds*/
    if (options->duration_seconds < aws_sts_assume_role_default_duration_secs) {
        options->duration_seconds = aws_sts_assume_role_default_duration_secs;
    }

    /* give a 30 second grace period to avoid latency problems at the caching layer*/
    uint64_t cache_timeout_seconds = options->duration_seconds - 30;

    cached_options.source = direct_provider;
    cached_options.refresh_time_in_milliseconds =
        aws_timestamp_convert(cache_timeout_seconds, AWS_TIMESTAMP_SECS, AWS_TIMESTAMP_MILLIS, NULL);
    cached_options.source = direct_provider;

    struct aws_credentials_provider *cached_provider = aws_credentials_provider_new_cached(allocator, &cached_options);
    aws_credentials_provider_release(direct_provider);

    return cached_provider;
}

/*
 * Default provider chain implementation
 */
struct aws_credentials_provider *aws_credentials_provider_new_chain_default(
    struct aws_allocator *allocator,
    const struct aws_credentials_provider_chain_default_options *options) {

    struct aws_credentials_provider *environment_provider = NULL;
    struct aws_credentials_provider *profile_provider = NULL;
    struct aws_credentials_provider *imds_provider = NULL;
    struct aws_credentials_provider *chain_provider = NULL;
    struct aws_credentials_provider *cached_provider = NULL;

<<<<<<< HEAD
    struct aws_credentials_provider *providers[3];
    AWS_ZERO_ARRAY(providers);

    size_t index = 0;

    environment_provider = aws_credentials_provider_new_environment(allocator);
=======
    struct aws_credentials_provider_environment_options environment_options;
    AWS_ZERO_STRUCT(environment_options);

    environment_provider = aws_credentials_provider_new_environment(allocator, &environment_options);
>>>>>>> 57ba3aeb
    if (environment_provider == NULL) {
        goto on_error;
    }

    providers[index++] = environment_provider;

    struct aws_credentials_provider_profile_options profile_options;
    AWS_ZERO_STRUCT(profile_options);
    profile_provider = aws_credentials_provider_new_profile(allocator, &profile_options);
    if (profile_provider != NULL) {
        providers[index++] = profile_provider;
    }

    struct aws_credentials_provider_imds_options imds_options;
    AWS_ZERO_STRUCT(imds_options);
    imds_options.bootstrap = options->bootstrap;
    imds_provider = aws_credentials_provider_new_imds(allocator, &imds_options);
    if (imds_provider == NULL) {
        goto on_error;
    }

    providers[index] = imds_provider;
    struct aws_credentials_provider_chain_options chain_options;
    AWS_ZERO_STRUCT(chain_options);
    chain_options.provider_count = index;
    chain_options.providers = providers;

    chain_provider = aws_credentials_provider_new_chain(allocator, &chain_options);
    if (chain_provider == NULL) {
        goto on_error;
    }

    /*
     * Transfer ownership
     */
    aws_credentials_provider_release(environment_provider);
    if (profile_provider) {
        aws_credentials_provider_release(profile_provider);
    }
    aws_credentials_provider_release(imds_provider);

    struct aws_credentials_provider_cached_options cached_options;
    AWS_ZERO_STRUCT(cached_options);

    cached_options.source = chain_provider;
    cached_options.refresh_time_in_milliseconds = DEFAULT_CREDENTIAL_PROVIDER_REFRESH_MS;
    cached_options.shutdown_options = options->shutdown_options;

    cached_provider = aws_credentials_provider_new_cached(allocator, &cached_options);
    if (cached_provider == NULL) {
        goto on_error;
    }

    /*
     * Transfer ownership
     */
    aws_credentials_provider_release(chain_provider);

    return cached_provider;

on_error:

    /*
     * Have to be a bit more careful than normal with this clean up pattern since the chain/cache will
     * recursively destroy the other providers via ref release.
     *
     * Technically, the cached_provider can never be non-null here, but let's handle it anyways
     * in case someone does something weird in the future.
     */
    if (cached_provider) {
        aws_credentials_provider_release(cached_provider);
    } else if (chain_provider) {
        aws_credentials_provider_release(chain_provider);
    } else {
        aws_credentials_provider_release(imds_provider);
        aws_credentials_provider_release(profile_provider);
        aws_credentials_provider_release(environment_provider);
    }

    return NULL;
}<|MERGE_RESOLUTION|>--- conflicted
+++ resolved
@@ -215,19 +215,15 @@
     struct aws_credentials_provider *chain_provider = NULL;
     struct aws_credentials_provider *cached_provider = NULL;
 
-<<<<<<< HEAD
     struct aws_credentials_provider *providers[3];
     AWS_ZERO_ARRAY(providers);
-
     size_t index = 0;
 
-    environment_provider = aws_credentials_provider_new_environment(allocator);
-=======
     struct aws_credentials_provider_environment_options environment_options;
     AWS_ZERO_STRUCT(environment_options);
 
     environment_provider = aws_credentials_provider_new_environment(allocator, &environment_options);
->>>>>>> 57ba3aeb
+
     if (environment_provider == NULL) {
         goto on_error;
     }
@@ -264,9 +260,7 @@
      * Transfer ownership
      */
     aws_credentials_provider_release(environment_provider);
-    if (profile_provider) {
-        aws_credentials_provider_release(profile_provider);
-    }
+    aws_credentials_provider_release(profile_provider);
     aws_credentials_provider_release(imds_provider);
 
     struct aws_credentials_provider_cached_options cached_options;
