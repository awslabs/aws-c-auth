--- conflicted
+++ resolved
@@ -15,13 +15,11 @@
 
 #include <aws/auth/credentials.h>
 
+#include <aws/common/string.h>
+
+/*
 #include <aws/auth/private/aws_profile.h>
-<<<<<<< HEAD
 #include <aws/auth/private/credentials_utils.h>
-=======
-#include <aws/auth/private/cJSON.h>
-#include <aws/auth/private/credentials_query.h>
->>>>>>> e6b5b0dd
 #include <aws/common/clock.h>
 #include <aws/common/environment.h>
 #include <aws/common/mutex.h>
@@ -32,6 +30,7 @@
 #include <aws/io/logging.h>
 
 #include <inttypes.h>
+*/
 
 #define DEFAULT_CREDENTIAL_PROVIDER_REFRESH_MS (15 * 60 * 1000)
 
@@ -188,1139 +187,6 @@
     AWS_ASSERT(provider->vtable->get_credentials);
 
     return provider->vtable->get_credentials(provider, callback, user_data);
-}
-
-<<<<<<< HEAD
-=======
-static void s_credentials_provider_init_base(
-    struct aws_credentials_provider *provider,
-    struct aws_allocator *allocator,
-    struct aws_credentials_provider_vtable *vtable,
-    void *impl) {
-    provider->allocator = allocator;
-    provider->vtable = vtable;
-    provider->impl = impl;
-    aws_atomic_store_int(&provider->shutting_down, 0);
-    aws_atomic_store_int(&provider->ref_count, 1);
-}
-
-/*
- * Static provider implementation
- *
- * Just stuff the credentials in the impl member, and don't bother wrapping them
- */
-static int s_static_credentials_provider_get_credentials_async(
-    struct aws_credentials_provider *provider,
-    aws_on_get_credentials_callback_fn callback,
-    void *user_data) {
-
-    struct aws_credentials *credentials = provider->impl;
-
-    AWS_LOGF_INFO(
-        AWS_LS_AUTH_CREDENTIALS_PROVIDER,
-        "(id=%p) Static credentials provider successfully sourced credentials",
-        (void *)provider);
-    callback(credentials, user_data);
-
-    return AWS_OP_SUCCESS;
-}
-
-static void s_static_credentials_provider_clean_up(struct aws_credentials_provider *provider) {
-    struct aws_credentials *credentials = provider->impl;
-
-    if (credentials != NULL) {
-        aws_credentials_destroy(credentials);
-    }
-}
-
-/*
- * shared across all providers that do not need to do anything special on shutdown
- */
-static void s_sync_credentials_provider_shutdown(struct aws_credentials_provider *provider) {
-    (void)provider;
-}
-
-static struct aws_credentials_provider_vtable s_aws_credentials_provider_static_vtable = {
-    .get_credentials = s_static_credentials_provider_get_credentials_async,
-    .clean_up = s_static_credentials_provider_clean_up,
-    .shutdown = s_sync_credentials_provider_shutdown};
-
-struct aws_credentials_provider *aws_credentials_provider_static_new(
-    struct aws_allocator *allocator,
-    const struct aws_string *access_key_id,
-    const struct aws_string *secret_access_key,
-    const struct aws_string *session_token) {
-
-    struct aws_credentials_provider *provider = aws_mem_acquire(allocator, sizeof(struct aws_credentials_provider));
-    if (provider == NULL) {
-        return NULL;
-    }
-
-    AWS_ZERO_STRUCT(*provider);
-
-    struct aws_credentials *credentials =
-        aws_credentials_new(allocator, access_key_id, secret_access_key, session_token);
-    if (credentials == NULL) {
-        goto on_new_credentials_failure;
-    }
-
-    s_credentials_provider_init_base(provider, allocator, &s_aws_credentials_provider_static_vtable, credentials);
-
-    return provider;
-
-on_new_credentials_failure:
-
-    aws_mem_release(allocator, provider);
-
-    return NULL;
-}
-
-/*
- *  Environment provider implementation.
- */
-AWS_STATIC_STRING_FROM_LITERAL(s_access_key_id_env_var, "AWS_ACCESS_KEY_ID");
-AWS_STATIC_STRING_FROM_LITERAL(s_secret_access_key_env_var, "AWS_SECRET_ACCESS_KEY");
-AWS_STATIC_STRING_FROM_LITERAL(s_session_token_env_var, "AWS_SESSION_TOKEN");
-
-static int s_credentials_provider_environment_get_credentials_async(
-    struct aws_credentials_provider *provider,
-    aws_on_get_credentials_callback_fn callback,
-    void *user_data) {
-
-    struct aws_allocator *allocator = provider->allocator;
-
-    struct aws_credentials *credentials = aws_mem_acquire(allocator, sizeof(struct aws_credentials));
-    if (credentials == NULL) {
-        callback(NULL, user_data);
-        return AWS_OP_ERR;
-    }
-
-    AWS_ZERO_STRUCT(*credentials);
-    credentials->allocator = allocator;
-
-    if (aws_get_environment_value(allocator, s_access_key_id_env_var, &credentials->access_key_id) != 0 ||
-        aws_get_environment_value(allocator, s_secret_access_key_env_var, &credentials->secret_access_key) != 0 ||
-        credentials->access_key_id == NULL || credentials->secret_access_key == NULL) {
-        AWS_LOGF_INFO(
-            AWS_LS_AUTH_CREDENTIALS_PROVIDER,
-            "(id=%p) Environment credentials provider was unable to source credentials",
-            (void *)provider);
-        callback(NULL, user_data);
-    } else {
-        AWS_LOGF_INFO(
-            AWS_LS_AUTH_CREDENTIALS_PROVIDER,
-            "(id=%p) Environment credentials provider successfully sourced credentials",
-            (void *)provider);
-        aws_get_environment_value(allocator, s_session_token_env_var, &credentials->session_token);
-        callback(credentials, user_data);
-    }
-
-    if (credentials != NULL) {
-        aws_credentials_destroy(credentials);
-    }
-
-    return AWS_OP_SUCCESS;
-}
-
-static void s_credentials_provider_environment_clean_up(struct aws_credentials_provider *provider) {
-    (void)provider;
-}
-
-static struct aws_credentials_provider_vtable s_aws_credentials_provider_environment_vtable = {
-    .get_credentials = s_credentials_provider_environment_get_credentials_async,
-    .clean_up = s_credentials_provider_environment_clean_up,
-    .shutdown = s_sync_credentials_provider_shutdown};
-
-struct aws_credentials_provider *aws_credentials_provider_new_environment(struct aws_allocator *allocator) {
-    struct aws_credentials_provider *provider = aws_mem_acquire(allocator, sizeof(struct aws_credentials_provider));
-    if (provider == NULL) {
-        return NULL;
-    }
-
-    AWS_ZERO_STRUCT(*provider);
-
-    s_credentials_provider_init_base(provider, allocator, &s_aws_credentials_provider_environment_vtable, NULL);
-
-    return provider;
-}
-
-/*
- * Cached provider implementation
- */
-
-/*
-
- ToDo: credentials expiration environment overrides
-
-AWS_STATIC_STRING_FROM_LITERAL(s_credential_expiration_env_var, "AWS_CREDENTIAL_EXPIRATION");
-
-*/
-
-struct aws_credentials_provider_cached {
-    struct aws_credentials_provider *source;
-    struct aws_credentials *cached_credentials;
-    struct aws_mutex lock;
-    uint64_t refresh_interval_in_ns;
-    uint64_t next_refresh_time;
-    aws_io_clock_fn *clock_fn;
-    struct aws_linked_list pending_queries;
-};
-
-static void s_aws_credentials_query_list_notify_and_clean_up(
-    struct aws_linked_list *query_list,
-    struct aws_allocator *allocator,
-    struct aws_credentials *credentials) {
-    while (!aws_linked_list_empty(query_list)) {
-        struct aws_linked_list_node *node = aws_linked_list_pop_front(query_list);
-        struct aws_credentials_query *query = AWS_CONTAINER_OF(node, struct aws_credentials_query, node);
-        query->callback(credentials, query->user_data);
-        aws_credentials_query_clean_up(query);
-        aws_mem_release(allocator, query);
-    }
-}
-
-static void s_cached_credentials_provider_get_credentials_async_callback(
-    struct aws_credentials *credentials,
-    void *user_data) {
-
-    struct aws_credentials_provider *provider = user_data;
-    struct aws_credentials_provider_cached *impl = provider->impl;
-
-    aws_mutex_lock(&impl->lock);
-
-    /*
-     * Move pending queries so that we can do notifications outside the lock
-     */
-    struct aws_linked_list pending_queries;
-    aws_linked_list_init(&pending_queries);
-
-    aws_linked_list_swap_contents(&pending_queries, &impl->pending_queries);
-
-    if (impl->refresh_interval_in_ns > 0) {
-        uint64_t now = 0;
-        if (!impl->clock_fn(&now)) {
-            impl->next_refresh_time = now + impl->refresh_interval_in_ns;
-        }
-    } else {
-        impl->next_refresh_time = UINT64_MAX;
-    }
-
-    AWS_LOGF_DEBUG(
-        AWS_LS_AUTH_CREDENTIALS_PROVIDER,
-        "(id=%p) Cached credentials provider next refresh time set to %" PRIu64,
-        (void *)provider,
-        impl->next_refresh_time);
-
-    if (impl->cached_credentials != NULL) {
-        aws_credentials_destroy(impl->cached_credentials);
-    }
-
-    if (credentials != NULL) {
-        impl->cached_credentials = aws_credentials_new_copy(provider->allocator, credentials);
-        AWS_LOGF_DEBUG(
-            AWS_LS_AUTH_CREDENTIALS_PROVIDER,
-            "(id=%p) Cached credentials provider succesfully sourced credentials on refresh",
-            (void *)provider);
-    } else {
-        impl->cached_credentials = NULL;
-        AWS_LOGF_DEBUG(
-            AWS_LS_AUTH_CREDENTIALS_PROVIDER,
-            "(id=%p) Cached credentials provider was unable to source credentials on refresh",
-            (void *)provider);
-    }
-
-    aws_mutex_unlock(&impl->lock);
-
-    AWS_LOGF_DEBUG(
-        AWS_LS_AUTH_CREDENTIALS_PROVIDER,
-        "(id=%p) Cached credentials provider notifying pending queries of new credentials",
-        (void *)provider);
-
-    s_aws_credentials_query_list_notify_and_clean_up(&pending_queries, provider->allocator, credentials);
-}
-
-static int s_cached_credentials_provider_get_credentials_async(
-    struct aws_credentials_provider *provider,
-    aws_on_get_credentials_callback_fn callback,
-    void *user_data) {
-    struct aws_credentials_provider_cached *impl = provider->impl;
-
-    uint64_t current_time = 0;
-    impl->clock_fn(&current_time);
-
-    bool should_submit_query = false;
-    bool perform_callback = false;
-    struct aws_credentials *credentials = NULL;
-    bool is_shutting_down = aws_atomic_load_int(&provider->shutting_down) != 0;
-
-    aws_mutex_lock(&impl->lock);
-
-    if (current_time < impl->next_refresh_time || is_shutting_down) {
-        perform_callback = true;
-        credentials = aws_credentials_new_copy(provider->allocator, impl->cached_credentials);
-    } else {
-        struct aws_credentials_query *query =
-            aws_mem_acquire(provider->allocator, sizeof(struct aws_credentials_query));
-        if (query != NULL) {
-            aws_credentials_query_init(query, provider, callback, user_data);
-            should_submit_query = aws_linked_list_empty(&impl->pending_queries);
-            aws_linked_list_push_back(&impl->pending_queries, &query->node);
-        } else {
-            perform_callback = true;
-        }
-    }
-
-    aws_mutex_unlock(&impl->lock);
-
-    if (should_submit_query) {
-        AWS_LOGF_INFO(
-            AWS_LS_AUTH_CREDENTIALS_PROVIDER,
-            "(id=%p) Cached credentials provider has expired credentials.  Requerying.",
-            (void *)provider);
-
-        aws_credentials_provider_get_credentials(
-            impl->source, s_cached_credentials_provider_get_credentials_async_callback, provider);
-
-    } else {
-        AWS_LOGF_DEBUG(
-            AWS_LS_AUTH_CREDENTIALS_PROVIDER,
-            "(id=%p) Cached credentials provider has expired credentials.  Waiting on existing query.",
-            (void *)provider);
-    }
-
-    if (perform_callback) {
-        if (credentials != NULL) {
-            AWS_LOGF_DEBUG(
-                AWS_LS_AUTH_CREDENTIALS_PROVIDER,
-                "(id=%p) Cached credentials provider successfully sourced from cache",
-                (void *)provider);
-        } else {
-            AWS_LOGF_DEBUG(
-                AWS_LS_AUTH_CREDENTIALS_PROVIDER,
-                "(id=%p) Cached credentials provider failed to source credentials while skipping requery",
-                (void *)provider);
-        }
-        callback(credentials, user_data);
-        aws_credentials_destroy(credentials);
-    }
-
-    return AWS_OP_SUCCESS;
-}
-
-static void s_cached_credentials_provider_clean_up(struct aws_credentials_provider *provider) {
-    struct aws_credentials_provider_cached *impl = provider->impl;
-    if (impl == NULL) {
-        return;
-    }
-
-    aws_credentials_provider_release(impl->source);
-
-    if (impl->cached_credentials != NULL) {
-        aws_credentials_destroy(impl->cached_credentials);
-    }
-
-    aws_mutex_clean_up(&impl->lock);
-}
-
-static void s_cached_credentials_provider_shutdown(struct aws_credentials_provider *provider) {
-    struct aws_credentials_provider_cached *impl = provider->impl;
-    aws_credentials_provider_shutdown(impl->source);
-}
-
-static struct aws_credentials_provider_vtable s_aws_credentials_provider_cached_vtable = {
-    .get_credentials = s_cached_credentials_provider_get_credentials_async,
-    .clean_up = s_cached_credentials_provider_clean_up,
-    .shutdown = s_cached_credentials_provider_shutdown};
-
-struct aws_credentials_provider *aws_credentials_provider_new_cached(
-    struct aws_allocator *allocator,
-    struct aws_credentials_provider_cached_options *options) {
-    AWS_ASSERT(options->source != NULL);
-
-    struct aws_credentials_provider *provider = NULL;
-    struct aws_credentials_provider_cached *impl = NULL;
-
-    aws_mem_acquire_many(
-        allocator,
-        2,
-        &provider,
-        sizeof(struct aws_credentials_provider),
-        &impl,
-        sizeof(struct aws_credentials_provider_cached));
-
-    if (!provider) {
-        return NULL;
-    }
-
-    AWS_ZERO_STRUCT(*provider);
-    AWS_ZERO_STRUCT(*impl);
-
-    s_credentials_provider_init_base(provider, allocator, &s_aws_credentials_provider_cached_vtable, impl);
-
-    if (aws_mutex_init(&impl->lock)) {
-        goto on_error;
-    }
-
-    aws_linked_list_init(&impl->pending_queries);
-
-    impl->source = options->source;
-    aws_credentials_provider_acquire(impl->source);
-
-    if (options->refresh_time_in_milliseconds > 0) {
-        impl->refresh_interval_in_ns = aws_timestamp_convert(
-            options->refresh_time_in_milliseconds, AWS_TIMESTAMP_MILLIS, AWS_TIMESTAMP_NANOS, NULL);
-    } else {
-        /*
-         * TODO: query AWS_CREDENTIAL_EXPIRATION for a refresh override
-         *
-         * This must be an ISO 8601 time interval which we don't have a parser for yet (one could be cobbled
-         * together from the existing timestamp parser).  Does not seem important enough to get bogged down in atm.
-         * Punting for now.
-         */
-        impl->refresh_interval_in_ns = 0;
-    }
-
-    if (options->clock_fn != NULL) {
-        impl->clock_fn = options->clock_fn;
-    } else {
-        impl->clock_fn = &aws_high_res_clock_get_ticks;
-    }
-
-    return provider;
-
-on_error:
-    s_aws_credentials_provider_destroy(provider);
-
-    return NULL;
-}
-
-/*
- * Profile provider implementation
- */
-
-struct aws_credentials_provider_profile_file_impl {
-    struct aws_string *config_file_path;
-    struct aws_string *credentials_file_path;
-    struct aws_string *profile_name;
-};
-
-static int s_profile_file_credentials_provider_get_credentials_async(
-    struct aws_credentials_provider *provider,
-    aws_on_get_credentials_callback_fn callback,
-    void *user_data) {
-
-    struct aws_credentials_provider_profile_file_impl *impl = provider->impl;
-    struct aws_credentials *credentials = NULL;
-
-    /*
-     * Parse config file, if it exists
-     */
-    struct aws_profile_collection *config_profiles =
-        aws_profile_collection_new_from_file(provider->allocator, impl->config_file_path, AWS_PST_CONFIG);
-
-    if (config_profiles != NULL) {
-        AWS_LOGF_DEBUG(
-            AWS_LS_AUTH_CREDENTIALS_PROVIDER,
-            "(id=%p) Profile credentials provider successfully built config profile collection from file at (%s)",
-            (void *)provider,
-            (const char *)impl->config_file_path->bytes);
-    } else {
-        AWS_LOGF_DEBUG(
-            AWS_LS_AUTH_CREDENTIALS_PROVIDER,
-            "(id=%p) Profile credentials provider failed to build config profile collection from file at (%s)",
-            (void *)provider,
-            (const char *)impl->config_file_path->bytes);
-    }
-
-    /*
-     * Parse credentials file, if it exists
-     */
-    struct aws_profile_collection *credentials_profiles =
-        aws_profile_collection_new_from_file(provider->allocator, impl->credentials_file_path, AWS_PST_CREDENTIALS);
-
-    if (credentials_profiles != NULL) {
-        AWS_LOGF_DEBUG(
-            AWS_LS_AUTH_CREDENTIALS_PROVIDER,
-            "(id=%p) Profile credentials provider successfully built credentials profile collection from file at (%s)",
-            (void *)provider,
-            (const char *)impl->credentials_file_path->bytes);
-    } else {
-        AWS_LOGF_DEBUG(
-            AWS_LS_AUTH_CREDENTIALS_PROVIDER,
-            "(id=%p) Profile credentials provider failed to build credentials profile collection from file at (%s)",
-            (void *)provider,
-            (const char *)impl->credentials_file_path->bytes);
-    }
-
-    /*
-     * Merge the (up to) two sources into a single unified profile
-     */
-    struct aws_profile_collection *merged_profiles =
-        aws_profile_collection_new_from_merge(provider->allocator, config_profiles, credentials_profiles);
-    if (merged_profiles != NULL) {
-        struct aws_profile *profile = aws_profile_collection_get_profile(merged_profiles, impl->profile_name);
-        if (profile != NULL) {
-            AWS_LOGF_INFO(
-                AWS_LS_AUTH_CREDENTIALS_PROVIDER,
-                "(id=%p) Profile credentials provider attempting to pull credentials from profile \"%s\"",
-                (void *)provider,
-                (const char *)impl->profile_name->bytes);
-            credentials = aws_credentials_new_from_profile(provider->allocator, profile);
-        } else {
-            AWS_LOGF_INFO(
-                AWS_LS_AUTH_CREDENTIALS_PROVIDER,
-                "(id=%p) Profile credentials provider could not find a profile named \"%s\"",
-                (void *)provider,
-                (const char *)impl->profile_name->bytes);
-        }
-    } else {
-        AWS_LOGF_ERROR(
-            AWS_LS_AUTH_CREDENTIALS_PROVIDER,
-            "(id=%p) Profile credentials provider failed to merge config and credentials profile collections",
-            (void *)provider);
-    }
-
-    callback(credentials, user_data);
-
-    /*
-     * clean up
-     */
-    aws_credentials_destroy(credentials);
-    aws_profile_collection_destroy(merged_profiles);
-    aws_profile_collection_destroy(config_profiles);
-    aws_profile_collection_destroy(credentials_profiles);
-
-    return AWS_OP_SUCCESS;
-}
-
-static void s_profile_file_credentials_provider_clean_up(struct aws_credentials_provider *provider) {
-    struct aws_credentials_provider_profile_file_impl *impl = provider->impl;
-    if (impl == NULL) {
-        return;
-    }
-
-    aws_string_destroy(impl->config_file_path);
-    aws_string_destroy(impl->credentials_file_path);
-    aws_string_destroy(impl->profile_name);
-}
-
-static struct aws_credentials_provider_vtable s_aws_credentials_provider_profile_file_vtable = {
-    .get_credentials = s_profile_file_credentials_provider_get_credentials_async,
-    .clean_up = s_profile_file_credentials_provider_clean_up,
-    .shutdown = s_sync_credentials_provider_shutdown};
-
-struct aws_credentials_provider *aws_credentials_provider_new_profile(
-    struct aws_allocator *allocator,
-    struct aws_credentials_provider_profile_options *options) {
-
-    struct aws_credentials_provider *provider = NULL;
-    struct aws_credentials_provider_profile_file_impl *impl = NULL;
-
-    aws_mem_acquire_many(
-        allocator,
-        2,
-        &provider,
-        sizeof(struct aws_credentials_provider),
-        &impl,
-        sizeof(struct aws_credentials_provider_profile_file_impl));
-
-    if (!provider) {
-        return NULL;
-    }
-
-    AWS_ZERO_STRUCT(*provider);
-    AWS_ZERO_STRUCT(*impl);
-
-    s_credentials_provider_init_base(provider, allocator, &s_aws_credentials_provider_profile_file_vtable, impl);
-
-    impl->credentials_file_path = aws_get_credentials_file_path(allocator, options->credentials_file_name_override);
-    if (impl->credentials_file_path == NULL) {
-        AWS_LOGF_ERROR(
-            AWS_LS_AUTH_CREDENTIALS_PROVIDER,
-            "(id=%p) Profile credentials provider failed resolve credentials file path",
-            (void *)provider);
-        goto on_error;
-    }
-
-    impl->config_file_path = aws_get_config_file_path(allocator, options->config_file_name_override);
-    if (impl->config_file_path == NULL) {
-        AWS_LOGF_ERROR(
-            AWS_LS_AUTH_CREDENTIALS_PROVIDER,
-            "(id=%p) Profile credentials provider failed resolve config file path",
-            (void *)provider);
-        goto on_error;
-    }
-
-    impl->profile_name = aws_get_profile_name(allocator, options->profile_name_override);
-    if (impl->profile_name == NULL) {
-        AWS_LOGF_ERROR(
-            AWS_LS_AUTH_CREDENTIALS_PROVIDER,
-            "(id=%p) Profile credentials provider failed to resolve profile name",
-            (void *)provider);
-        goto on_error;
-    }
-
-    return provider;
-
-on_error:
-    s_aws_credentials_provider_destroy(provider);
-
-    return NULL;
-}
-
-/*
- * Provider chain implementation
- */
-
-struct aws_credentials_provider_chain_impl {
-    struct aws_array_list providers;
-};
-
-struct aws_credentials_provider_chain_user_data {
-    struct aws_allocator *allocator;
-    struct aws_credentials_provider *provider_chain;
-    size_t current_provider_index;
-    aws_on_get_credentials_callback_fn *original_callback;
-    void *original_user_data;
-};
-
-void aws_provider_chain_member_callback(struct aws_credentials *credentials, void *user_data) {
-    struct aws_credentials_provider_chain_user_data *wrapped_user_data = user_data;
-    struct aws_credentials_provider *provider = wrapped_user_data->provider_chain;
-    struct aws_credentials_provider_chain_impl *impl = provider->impl;
-
-    size_t provider_count = aws_array_list_length(&impl->providers);
-    bool is_shutting_down = aws_atomic_load_int(&provider->shutting_down) != 0;
-
-    if (credentials != NULL || wrapped_user_data->current_provider_index + 1 >= provider_count || is_shutting_down) {
-        AWS_LOGF_INFO(
-            AWS_LS_AUTH_CREDENTIALS_PROVIDER,
-            "(id=%p) Credentials provider chain ending query on chain member %zu with %s credentials",
-            (void *)provider,
-            wrapped_user_data->current_provider_index + 1,
-            (credentials != NULL) ? "valid" : "invalid");
-
-        goto on_terminate_chain;
-    }
-
-    wrapped_user_data->current_provider_index++;
-
-    /*
-     * TODO: Immutable data, shouldn't need a lock, but we might need a fence and we don't have one atm
-     */
-    struct aws_credentials_provider *next_provider = NULL;
-    if (aws_array_list_get_at(&impl->providers, &next_provider, wrapped_user_data->current_provider_index)) {
-        goto on_terminate_chain;
-    }
-
-    AWS_LOGF_DEBUG(
-        AWS_LS_AUTH_CREDENTIALS_PROVIDER,
-        "(id=%p) Credentials provider chain invoking chain member #%zu",
-        (void *)provider,
-        wrapped_user_data->current_provider_index);
-
-    aws_credentials_provider_get_credentials(next_provider, aws_provider_chain_member_callback, wrapped_user_data);
-
-    return;
-
-on_terminate_chain:
-
-    wrapped_user_data->original_callback(credentials, wrapped_user_data->original_user_data);
-    aws_credentials_provider_release(provider);
-    aws_mem_release(wrapped_user_data->allocator, wrapped_user_data);
-}
-
-static int s_credentials_provider_chain_get_credentials_async(
-    struct aws_credentials_provider *provider,
-    aws_on_get_credentials_callback_fn callback,
-    void *user_data) {
-    struct aws_credentials_provider_chain_impl *impl = provider->impl;
-
-    struct aws_credentials_provider *first_provider = NULL;
-    if (aws_array_list_get_at(&impl->providers, &first_provider, 0)) {
-        return AWS_OP_ERR;
-    }
-
-    struct aws_credentials_provider_chain_user_data *wrapped_user_data =
-        aws_mem_acquire(provider->allocator, sizeof(struct aws_credentials_provider_chain_user_data));
-    if (wrapped_user_data == NULL) {
-        return AWS_OP_ERR;
-    }
-
-    AWS_ZERO_STRUCT(*wrapped_user_data);
-
-    wrapped_user_data->allocator = provider->allocator;
-    wrapped_user_data->provider_chain = provider;
-    wrapped_user_data->current_provider_index = 0;
-    wrapped_user_data->original_user_data = user_data;
-    wrapped_user_data->original_callback = callback;
-
-    aws_credentials_provider_acquire(provider);
-
-    AWS_LOGF_DEBUG(
-        AWS_LS_AUTH_CREDENTIALS_PROVIDER,
-        "(id=%p) Credentials provider chain get credentials dispatch",
-        (void *)provider);
-
-    aws_credentials_provider_get_credentials(first_provider, aws_provider_chain_member_callback, wrapped_user_data);
-
-    return AWS_OP_SUCCESS;
-}
-
-static void s_credentials_provider_chain_clean_up(struct aws_credentials_provider *provider) {
-    struct aws_credentials_provider_chain_impl *impl = provider->impl;
-    if (impl == NULL) {
-        return;
-    }
-
-    size_t provider_count = aws_array_list_length(&impl->providers);
-    for (size_t i = 0; i < provider_count; ++i) {
-        struct aws_credentials_provider *chain_member = NULL;
-        if (aws_array_list_get_at(&impl->providers, &chain_member, i)) {
-            continue;
-        }
-
-        aws_credentials_provider_release(chain_member);
-    }
-
-    aws_array_list_clean_up(&impl->providers);
-}
-
-static void s_credentials_provider_chain_shutdown(struct aws_credentials_provider *provider) {
-    struct aws_credentials_provider_chain_impl *impl = provider->impl;
-    size_t provider_count = aws_array_list_length(&impl->providers);
-    for (size_t i = 0; i < provider_count; ++i) {
-        struct aws_credentials_provider *chain_member = NULL;
-        if (aws_array_list_get_at(&impl->providers, &chain_member, i)) {
-            continue;
-        }
-
-        aws_credentials_provider_shutdown(chain_member);
-    }
-}
-
-static struct aws_credentials_provider_vtable s_aws_credentials_provider_chain_vtable = {
-    .get_credentials = s_credentials_provider_chain_get_credentials_async,
-    .clean_up = s_credentials_provider_chain_clean_up,
-    .shutdown = s_credentials_provider_chain_shutdown};
-
-struct aws_credentials_provider *aws_credentials_provider_new_chain(
-    struct aws_allocator *allocator,
-    struct aws_credentials_provider_chain_options *options) {
-
-    if (options->provider_count == 0) {
-        return NULL;
-    }
-
-    struct aws_credentials_provider *provider = NULL;
-    struct aws_credentials_provider_chain_impl *impl = NULL;
-
-    aws_mem_acquire_many(
-        allocator,
-        2,
-        &provider,
-        sizeof(struct aws_credentials_provider),
-        &impl,
-        sizeof(struct aws_credentials_provider_chain_impl));
-
-    if (!provider) {
-        return NULL;
-    }
-
-    AWS_ZERO_STRUCT(*provider);
-    AWS_ZERO_STRUCT(*impl);
-
-    s_credentials_provider_init_base(provider, allocator, &s_aws_credentials_provider_chain_vtable, impl);
-
-    if (aws_array_list_init_dynamic(
-            &impl->providers, allocator, options->provider_count, sizeof(struct aws_credentials_provider *))) {
-        goto on_error;
-    }
-
-    for (size_t i = 0; i < options->provider_count; ++i) {
-        struct aws_credentials_provider *sub_provider = options->providers[i];
-        if (aws_array_list_push_back(&impl->providers, &sub_provider)) {
-            goto on_error;
-        }
-
-        aws_credentials_provider_acquire(sub_provider);
-    }
-
-    return provider;
-
-on_error:
-    s_aws_credentials_provider_destroy(provider);
-
-    return NULL;
-}
-
->>>>>>> e6b5b0dd
-/*
- * Provider ec2 instance metadata implementation
- */
-
-struct aws_credentials_provider_imds_impl {
-    struct aws_http_connection_manager *connection_manager;
-};
-
-enum aws_imds_query_state {
-    AWS_IMDS_QS_ROLE_NAME,
-    AWS_IMDS_QS_ROLE_CREDENTIALS
-};
-
-#define IMDS_RESPONSE_SIZE_LIMIT 10000
-
-struct aws_credentials_provider_imds_user_data {
-    struct aws_allocator *allocator;
-    struct aws_credentials_provider *imds_provider;
-    aws_on_get_credentials_callback_fn *original_callback;
-    void *original_user_data;
-    enum aws_imds_query_state query_state;
-    struct aws_http_connection *connection;
-    struct aws_http_stream *current_stream;
-    struct aws_byte_buf current_result;
-};
-
-static void s_aws_credentials_provider_imds_user_data_destroy(struct aws_credentials_provider_imds_user_data *user_data) {
-    if (user_data == NULL) {
-        return;
-    }
-
-    if (user_data->current_stream) {
-        aws_http_stream_release(user_data->current_stream);
-    }
-
-    if (user_data->connection) {
-        struct aws_credentials_provider_imds_impl *imds_impl = user_data->imds_provider->impl;
-        aws_http_connection_manager_release_connection(imds_impl->connection_manager, user_data->connection);
-    }
-
-    aws_byte_buf_clean_up(&user_data->current_result);
-
-    aws_mem_release(user_data->allocator, user_data);
-}
-
-AWS_STATIC_STRING_FROM_LITERAL(s_empty_empty_string, "\0");
-
-AWS_STATIC_STRING_FROM_LITERAL(s_access_key_id_name, "AccessKeyId");
-AWS_STATIC_STRING_FROM_LITERAL(s_secret_access_key_name, "SecretAccessKey");
-AWS_STATIC_STRING_FROM_LITERAL(s_session_token_name, "Token");
-
-static struct aws_credentials *s_parse_credentials_from_imds_document(struct aws_allocator *allocator, struct aws_byte_buf *document) {
-
-    struct aws_credentials *credentials = NULL;
-    cJSON *document_root = NULL;
-
-    struct aws_byte_cursor null_terminator_cursor = aws_byte_cursor_from_string(s_empty_empty_string);
-    if (aws_byte_buf_append_dynamic(document, &null_terminator_cursor)) {
-        goto done;
-    }
-
-    document_root = cJSON_Parse((const char *)document->buffer);
-    if (document_root == NULL) {
-        goto done;
-    }
-
-    cJSON *access_key_id = cJSON_GetObjectItemCaseSensitive(document_root, (const char *)s_access_key_id_name->bytes);
-    if (!cJSON_IsString(access_key_id) || (access_key_id->valuestring == NULL))
-    {
-        goto done;
-    }
-
-    cJSON *secret_access_key = cJSON_GetObjectItemCaseSensitive(document_root, (const char *)s_secret_access_key_name->bytes);
-    if (!cJSON_IsString(secret_access_key) || (secret_access_key->valuestring == NULL))
-    {
-        goto done;
-    }
-
-    cJSON *session_token = cJSON_GetObjectItemCaseSensitive(document_root, (const char *)s_session_token_name->bytes);
-    if (!cJSON_IsString(session_token) || (session_token->valuestring == NULL))
-    {
-        goto done;
-    }
-
-    struct aws_byte_cursor access_key_id_cursor = aws_byte_cursor_from_c_str(access_key_id->valuestring);
-    struct aws_byte_cursor secret_access_key_cursor = aws_byte_cursor_from_c_str(secret_access_key->valuestring);
-    struct aws_byte_cursor session_token_cursor = aws_byte_cursor_from_c_str(session_token->valuestring);
-
-    credentials = aws_credentials_new_from_cursors(allocator, &access_key_id_cursor, &secret_access_key_cursor, &session_token_cursor);
-
-done:
-
-    if (document_root != NULL) {
-        cJSON_Delete(document_root);
-    }
-
-    return credentials;
-}
-
-static void s_imds_finalize_get_credentials_query(struct aws_credentials_provider_imds_user_data *imds_user_data) {
-    struct aws_credentials *credentials = s_parse_credentials_from_imds_document(imds_user_data->allocator, &imds_user_data->current_result);
-    imds_user_data->original_callback(credentials, imds_user_data->original_user_data);
-    s_aws_credentials_provider_imds_user_data_destroy(imds_user_data);
-}
-
-static void s_imds_on_incoming_body_fn(
-    struct aws_http_stream *stream,
-    const struct aws_byte_cursor *data,
-    /* NOLINTNEXTLINE(readability-non-const-parameter) */
-    size_t *out_window_update_size,
-    void *user_data) {
-
-    (void)stream;
-    (void)out_window_update_size;
-    (void)data;
-
-    struct aws_credentials_provider_imds_user_data *imds_user_data = user_data;
-
-    if (data->len + imds_user_data->current_result.len > IMDS_RESPONSE_SIZE_LIMIT) {
-        aws_http_connection_close(imds_user_data->connection);
-        return;
-    }
-
-    if (aws_byte_buf_append_dynamic(&imds_user_data->current_result, data)) {
-        aws_http_connection_close(imds_user_data->connection);
-    }
-}
-
-static void s_imds_on_incoming_headers_fn(
-    struct aws_http_stream *stream,
-    const struct aws_http_header *header_array,
-    size_t num_headers,
-    void *user_data) {
-
-    (void)stream;
-    (void)header_array;
-    (void)num_headers;
-    (void)user_data;
-}
-
-static void s_imds_on_incoming_header_block_done_fn(struct aws_http_stream *stream, bool has_body, void *user_data) {
-    (void)stream;
-    (void)has_body;
-    (void)user_data;
-}
-
-static void s_imds_query_instance_role_credentials(struct aws_credentials_provider_imds_user_data *imds_user_data);
-
-static void s_imds_on_stream_complete_fn(struct aws_http_stream *stream, int error_code, void *user_data) {
-    (void)error_code;
-    (void)user_data;
-
-    struct aws_credentials_provider_imds_user_data *imds_user_data = user_data;
-    AWS_FATAL_ASSERT(imds_user_data->current_stream == stream);
-
-    aws_http_stream_release(stream);
-
-    imds_user_data->current_stream = NULL;
-
-    if (error_code == AWS_ERROR_SUCCESS && imds_user_data->query_state == AWS_IMDS_QS_ROLE_NAME) {
-        imds_user_data->query_state = AWS_IMDS_QS_ROLE_CREDENTIALS;
-        s_imds_query_instance_role_credentials(imds_user_data);
-    } else {
-        s_imds_finalize_get_credentials_query(imds_user_data);
-    }
-}
-
-AWS_STATIC_STRING_FROM_LITERAL(s_imds_metadata_resource_path, "/latest/meta-data/iam/security-credentials/");
-
-static int s_make_imds_http_query(struct aws_credentials_provider_imds_user_data *imds_user_data, struct aws_byte_cursor *uri) {
-    AWS_FATAL_ASSERT(imds_user_data->connection);
-    AWS_FATAL_ASSERT(imds_user_data->current_stream == NULL);
-
-    struct aws_http_header headers[2];
-    AWS_ZERO_ARRAY(headers);
-
-    headers[0].name = aws_byte_cursor_from_c_str("accept");
-    headers[0].value = aws_byte_cursor_from_c_str("*/*");
-    headers[1].name = aws_byte_cursor_from_c_str("host");
-    headers[1].value = aws_byte_cursor_from_c_str("169.254.169.254");
-
-    struct aws_http_request_options request = AWS_HTTP_REQUEST_OPTIONS_INIT;
-    request.client_connection = imds_user_data->connection;
-    request.method = aws_byte_cursor_from_c_str("GET");
-    request.uri = *uri;
-    request.num_headers = 2;
-    request.header_array = headers;
-    request.on_response_headers = s_imds_on_incoming_headers_fn;
-    request.on_response_header_block_done = s_imds_on_incoming_header_block_done_fn;
-    request.on_response_body = s_imds_on_incoming_body_fn;
-    request.on_complete = s_imds_on_stream_complete_fn;
-
-    imds_user_data->current_stream = aws_http_stream_new_client_request(&request);
-
-    return imds_user_data->current_stream == NULL ? AWS_OP_ERR : AWS_OP_SUCCESS;
-}
-
-static void s_imds_query_instance_role_credentials(struct aws_credentials_provider_imds_user_data *imds_user_data) {
-    AWS_FATAL_ASSERT(imds_user_data->connection);
-    AWS_FATAL_ASSERT(imds_user_data->current_stream == NULL);
-
-    int result = AWS_OP_ERR;
-    struct aws_byte_buf uri;
-    AWS_ZERO_STRUCT(uri);
-
-    if (imds_user_data->current_result.len == 0) {
-        goto cleanup;
-    }
-
-    if (aws_byte_buf_init(&uri, imds_user_data->allocator, s_imds_metadata_resource_path->len + imds_user_data->current_result.len)) {
-        goto cleanup;
-    }
-
-    struct aws_byte_cursor imds_path = aws_byte_cursor_from_string(s_imds_metadata_resource_path);
-    if (aws_byte_buf_append(&uri, &imds_path)) {
-        goto cleanup;
-    }
-
-    struct aws_byte_cursor role_name = aws_byte_cursor_from_buf(&imds_user_data->current_result);
-    if (aws_byte_buf_append(&uri, &role_name)) {
-        goto cleanup;
-    }
-
-    imds_user_data->current_result.len = 0;
-
-    struct aws_byte_cursor uri_cursor = aws_byte_cursor_from_buf(&uri);
-    if (s_make_imds_http_query(imds_user_data, &uri_cursor) == AWS_OP_SUCCESS) {
-        result = AWS_OP_SUCCESS;
-    }
-
-cleanup:
-
-    if (result == AWS_OP_ERR) {
-        s_imds_finalize_get_credentials_query(imds_user_data);
-    }
-
-    aws_byte_buf_clean_up(&uri);
-}
-
-
-
-static void s_imds_query_instance_role_name(struct aws_credentials_provider_imds_user_data *imds_user_data) {
-
-    struct aws_byte_cursor uri = aws_byte_cursor_from_string(s_imds_metadata_resource_path);
-    if (s_make_imds_http_query(imds_user_data, &uri)) {
-        s_imds_finalize_get_credentials_query(imds_user_data);
-    }
-}
-
-static void s_imds_on_acquire_connection(struct aws_http_connection *connection, int error_code, void *user_data) {
-    struct aws_credentials_provider_imds_user_data *imds_user_data = user_data;
-
-    if (connection == NULL) {
-        AWS_LOGF_WARN(AWS_LS_AUTH_CREDENTIALS_PROVIDER,
-            "id=%p: Instance metadata provider failed to acquire a connection, error code %d(%s)",
-            (void *)imds_user_data->imds_provider,
-            error_code,
-            aws_error_str(error_code));
-
-        s_imds_finalize_get_credentials_query(imds_user_data);
-        return;
-    }
-
-    imds_user_data->connection = connection;
-    imds_user_data->query_state = AWS_IMDS_QS_ROLE_NAME;
-
-    s_imds_query_instance_role_name(imds_user_data);
-}
-
-static int s_credentials_provider_imds_get_credentials_async(
-    struct aws_credentials_provider *provider,
-    aws_on_get_credentials_callback_fn callback,
-    void *user_data) {
-
-    struct aws_credentials_provider_imds_impl *impl = provider->impl;
-
-    struct aws_credentials_provider_imds_user_data *wrapped_user_data =
-            aws_mem_acquire(provider->allocator, sizeof(struct aws_credentials_provider_imds_user_data));
-    if (wrapped_user_data == NULL) {
-        goto error;
-    }
-
-    AWS_ZERO_STRUCT(*wrapped_user_data);
-
-    wrapped_user_data->allocator = provider->allocator;
-    wrapped_user_data->imds_provider = provider;
-    wrapped_user_data->original_user_data = user_data;
-    wrapped_user_data->original_callback = callback;
-
-    if (aws_byte_buf_init(&wrapped_user_data->current_result, provider->allocator, 300)) {
-        goto error;
-    }
-
-    aws_http_connection_manager_acquire_connection(impl->connection_manager, s_imds_on_acquire_connection, wrapped_user_data);
-
-    return AWS_OP_SUCCESS;
-
-error:
-
-    s_aws_credentials_provider_imds_user_data_destroy(wrapped_user_data);
-
-    return AWS_OP_ERR;
-}
-
-static void s_credentials_provider_imds_clean_up(struct aws_credentials_provider *provider) {
-    struct aws_credentials_provider_imds_impl *impl = provider->impl;
-    if (impl == NULL) {
-        return;
-    }
-
-    aws_http_connection_manager_release(impl->connection_manager);
-}
-
-static void s_credentials_provider_imds_shutdown(struct aws_credentials_provider *provider) {
-    (void)provider;
-}
-
-static struct aws_credentials_provider_vtable s_aws_credentials_provider_imds_vtable = {
-    .get_credentials = s_credentials_provider_imds_get_credentials_async,
-    .clean_up = s_credentials_provider_imds_clean_up,
-    .shutdown = s_credentials_provider_imds_shutdown};
-
-struct aws_credentials_provider *aws_credentials_provider_new_imds(
-    struct aws_allocator *allocator,
-    struct aws_credentials_provider_imds_options *options) {
-
-    (void)options;
-
-    struct aws_credentials_provider *provider = NULL;
-    struct aws_credentials_provider_imds_impl *impl = NULL;
-
-    aws_mem_acquire_many(
-            allocator,
-            2,
-            &provider,
-            sizeof(struct aws_credentials_provider),
-            &impl,
-            sizeof(struct aws_credentials_provider_imds_impl));
-
-    if (!provider) {
-        return NULL;
-    }
-
-    AWS_ZERO_STRUCT(*provider);
-    AWS_ZERO_STRUCT(*impl);
-
-    s_credentials_provider_init_base(provider, allocator, &s_aws_credentials_provider_imds_vtable, impl);
-
-
-    struct aws_http_connection_manager_options manager_options;
-    AWS_ZERO_STRUCT(manager_options);
-
-    /* TODO: Initialize options */
-
-    impl->connection_manager = aws_http_connection_manager_new(allocator, &manager_options);
-    if (impl->connection_manager == NULL) {
-        goto on_error;
-    }
-
-    return provider;
-
-on_error:
-
-    s_aws_credentials_provider_destroy(provider);
-
-    return NULL;
 }
 
 /*
