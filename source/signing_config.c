--- conflicted
+++ resolved
@@ -44,10 +44,7 @@
          * Need to determine how the (header) properties on the event signable precisely factor into the
          * string-to-sign.  Transcribe's examples are insufficient.
          */
-<<<<<<< HEAD
-=======
         AWS_LOGF_ERROR(AWS_LS_AUTH_SIGNING, "(id=%p) Event signing is not yet supported", (void *)config);
->>>>>>> b7a956ee
         return aws_raise_error(AWS_AUTH_SIGNING_INVALID_CONFIGURATION);
     }
 
@@ -64,13 +61,9 @@
          */
         if (config->credentials == NULL) {
             AWS_LOGF_ERROR(
-<<<<<<< HEAD
-                AWS_LS_AUTH_SIGNING, "(id=%p) Signing a chunk or event requires explicit credentials", (void *)config);
-=======
                 AWS_LS_AUTH_SIGNING,
                 "(id=%p) Chunk/event signing config must contain explicit credentials",
                 (void *)config);
->>>>>>> b7a956ee
             return aws_raise_error(AWS_AUTH_SIGNING_INVALID_CONFIGURATION);
         }
     }
