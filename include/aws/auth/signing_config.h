--- conflicted
+++ resolved
@@ -36,7 +36,6 @@
  */
 enum aws_signing_algorithm {
     AWS_SIGNING_ALGORITHM_V4,
-<<<<<<< HEAD
     AWS_SIGNING_ALGORITHM_V4_ASYMMETRIC,
 };
 
@@ -120,90 +119,6 @@
 };
 
 /**
-=======
-};
-
-/**
- * What sort of signature should be computed from the signable?
- */
-enum aws_signature_type {
-    /**
-     * A signature for a full http request should be computed, with header updates applied to the signing result.
-     */
-    AWS_ST_HTTP_REQUEST_HEADERS,
-
-    /**
-     * A signature for a full http request should be computed, with query param updates applied to the signing result.
-     */
-    AWS_ST_HTTP_REQUEST_QUERY_PARAMS,
-
-    /**
-     * Compute a signature for a payload chunk.  The signable's input stream should be the chunk data and the
-     * signable should contain the most recent signature value (either the original http request or the most recent
-     * chunk) in the "previous-signature" property.
-     */
-    AWS_ST_HTTP_REQUEST_CHUNK,
-
-    /**
-     * Compute a signature for an event stream event.  The signable's input stream should be the event payload, the
-     * signable should contain the most recent signature value (either the original http request or the most recent
-     * event) in the "previous-signature" property as well as any event headers that should be signed with the
-     * exception of ":date"
-     *
-     * This option is not yet supported.
-     */
-    AWS_ST_HTTP_REQUEST_EVENT,
-};
-
-/**
- * When creating the canonical request, what should go in the body value part?
- */
-enum aws_signed_body_value_type {
-    /**
-     * Use the SHA-256 of the empty string.
-     */
-    AWS_SBVT_EMPTY,
-
-    /**
-     * Use the SHA-256 of the actual (request/chunk/event) payload.
-     */
-    AWS_SBVT_PAYLOAD,
-
-    /**
-     * Use the literal string 'UNSIGNED-PAYLOAD'
-     */
-    AWS_SBVT_UNSIGNED_PAYLOAD,
-
-    /**
-     * Use the literal string 'STREAMING-AWS4-HMAC-SHA256-PAYLOAD'
-     */
-    AWS_SBVT_STREAMING_AWS4_HMAC_SHA256_PAYLOAD,
-
-    /**
-     * Use the literal string 'STREAMING-AWS4-HMAC-SHA256-EVENTS'
-     *
-     * Event signing is not yet supported
-     */
-    AWS_SBVT_STREAMING_AWS4_HMAC_SHA256_EVENTS,
-};
-
-/**
- * Controls if signing adds a header containing the canonical request's body value
- */
-enum aws_signed_body_header_type {
-    /**
-     * Do not add a header
-     */
-    AWS_SBHT_NONE,
-
-    /**
-     * Add the "x-amz-content-sha256" header with the canonical request's body value
-     */
-    AWS_SBHT_X_AMZ_CONTENT_SHA256,
-};
-
-/**
->>>>>>> 78c5b25e
  * A configuration structure for use in AWS-related signing.  Currently covers sigv4 only, but is not required to.
  */
 struct aws_signing_config_aws {
@@ -223,15 +138,10 @@
      */
     enum aws_signature_type signature_type;
 
-<<<<<<< HEAD
     /*
      * Region-related configuration
      *   (1) If Sigv4, the region to sign against
      *   (2) If Sigv4a, the value of the X-amzn-region-set header (added in signing)
-=======
-    /**
-     * The region to sign against
->>>>>>> 78c5b25e
      */
     struct aws_byte_cursor region;
 
@@ -256,7 +166,6 @@
      */
     aws_should_sign_header_fn *should_sign_header;
     void *should_sign_header_ud;
-<<<<<<< HEAD
 
     /*
      * Put all flags in here at the end.  If this grows, stay aware of bit-space overflow and ABI compatibilty.
@@ -319,61 +228,6 @@
     /*
      * AWS credentials provider to fetch credentials from.  If the signing algorithm is asymmetric sigv4, then the
      * ecc-based credentials will be derived from the fetched credentials.
-=======
-
-    /*
-     * Put all flags in here at the end.  If this grows, stay aware of bit-space overflow and ABI compatibilty.
-     */
-    struct {
-        /**
-         * We assume the uri will be encoded once in preparation for transmission.  Certain services
-         * do not decode before checking signature, requiring us to actually double-encode the uri in the canonical
-         * request in order to pass a signature check.
-         */
-        uint32_t use_double_uri_encode : 1;
-
-        /**
-         * Controls whether or not the uri paths should be normalized when building the canonical request
-         */
-        uint32_t should_normalize_uri_path : 1;
-
-        /**
-         * Should the "X-Amz-Security-Token" query param be omitted?
-         * Normally, this parameter is added during signing if the credentials have a session token.
-         * The only known case where this should be true is when signing a websocket handshake to IoT Core.
-         */
-        uint32_t omit_session_token : 1;
-    } flags;
-
-    /**
-     * Controls what should be used as "the body" when creating the canonical request.
-     */
-    enum aws_signed_body_value_type signed_body_value;
-
-    /**
-     * Controls what body "hash" header, if any, should be added to the canonical request and the signed request:
-     *   AWS_SBHT_NONE - no header should be added
-     *   AWS_SBHT_X_AMZ_CONTENT_SHA256 - the body "hash" should be added in the X-Amz-Content-Sha256 header
-     */
-    enum aws_signed_body_header_type signed_body_header;
-
-    /*
-     * Signing key control:
-     *
-     *   (1) If "credentials" is valid, use it
-     *   (2) Else if "credentials_provider" is valid, query credentials from the provider and use the result
-     *   (3) Else fail
-     *
-     */
-
-    /**
-     * AWS Credentials to sign with.
-     */
-    struct aws_credentials *credentials;
-
-    /**
-     * AWS credentials provider to fetch credentials from.
->>>>>>> 78c5b25e
      */
     struct aws_credentials_provider *credentials_provider;
 
