#ifndef AWS_AUTH_SIGNABLE_H
#define AWS_AUTH_SIGNABLE_H

#include <aws/auth/auth.h>

struct aws_http_message;
struct aws_input_stream;
struct aws_signable;
struct aws_string;

/*
 * While not referenced directly in this file, this is the structure expected to be in the property lists
 */
struct aws_signable_property_list_pair {
    struct aws_byte_cursor name;
    struct aws_byte_cursor value;
};

typedef int(aws_signable_get_property_fn)(
    const struct aws_signable *signable,
    const struct aws_string *name,
    struct aws_byte_cursor *out_value);

typedef int(aws_signable_get_property_list_fn)(
    const struct aws_signable *signable,
    const struct aws_string *name,
    struct aws_array_list **out_list);

typedef int(aws_signable_get_payload_stream_fn)(
    const struct aws_signable *signable,
    struct aws_input_stream **out_input_stream);

typedef void(aws_signable_destroy_fn)(struct aws_signable *signable);

struct aws_signable_vtable {
    aws_signable_get_property_fn *get_property;
    aws_signable_get_property_list_fn *get_property_list;
    aws_signable_get_payload_stream_fn *get_payload_stream;
    aws_signable_destroy_fn *destroy;
};

/**
 * Signable is a generic interface for any kind of object that can be cryptographically signed.
 *
 * Like signing_result, the signable interface presents
 *
 *   (1) Properties - A set of key-value pairs
 *   (2) Property Lists - A set of named key-value pair lists
 *
 * as well as
 *
 *   (3) A message payload modeled as a stream
 *
 * When creating a signable "subclass" the query interface should map to retrieving
 * the properties of the underlying object needed by signing algorithms that can operate on it.
 *
 * As an example, if a signable implementation wrapped an http request, you would query
 * request elements like method and uri from the property interface, headers would be queried
 * via the property list interface, and the request body would map to the payload stream.
 *
 * String constants that map to agreed on keys for particular signable types
 * ("METHOD", "URI", "HEADERS", etc...) are exposed in appropriate header files.
 */
struct aws_signable {
    struct aws_allocator *allocator;
    void *impl;
    struct aws_signable_vtable *vtable;
};

AWS_EXTERN_C_BEGIN

/**
 * Cleans up and frees all resources associated with a signable instance
 *
 * @param signable signable object to destroy
 */
AWS_AUTH_API
void aws_signable_destroy(struct aws_signable *signable);

/**
 * Retrieves a property (key-value pair) from a signable.  Global property name constants are
 * included below.
 *
 * @param signable signable object to retrieve a property from
 * @param name name of the property to query
 * @param out_value output parameter for the property's value
 *
 * @return AWS_OP_SUCCESS if the property was successfully fetched, AWS_OP_ERR otherwise
 */
AWS_AUTH_API
int aws_signable_get_property(
    const struct aws_signable *signable,
    const struct aws_string *name,
    struct aws_byte_cursor *out_value);

/**
 * Retrieves a named property list (list of key-value pairs) from a signable.  Global property list name
 * constants are included below.
 *
 * @param signable signable object to retrieve a property list from
 * @param name name of the property list to fetch
 * @param out_property_list output parameter for the fetched property list
 *
 * @return AWS_OP_SUCCESS if the property list was successfully fetched, AWS_OP_ERR otherwise
 */
AWS_AUTH_API
int aws_signable_get_property_list(
    const struct aws_signable *signable,
    const struct aws_string *name,
    struct aws_array_list **out_property_list);

/**
 * Retrieves the signable's message payload as a stream.
 *
 * @param signable signable to get the payload of
 * @param out_input_stream output parameter for the payload stream
 *
 * @return AWS_OP_SUCCESS if successful, AWS_OP_ERR otherwise
 */
AWS_AUTH_API
int aws_signable_get_payload_stream(const struct aws_signable *signable, struct aws_input_stream **out_input_stream);

/*
 * Some global property and property-list name constants
 */

/**
 * Name of the property list that wraps the headers of an http request
 */
AWS_AUTH_API extern const struct aws_string *g_aws_http_headers_property_list_name;

/**
 * Name of the property list that wraps the query params of an http request.  Only used by signing_result.
 * For input to a http signing algorithm, query params are assumed to be part of the uri.
 */
AWS_AUTH_API extern const struct aws_string *g_aws_http_query_params_property_list_name;

/**
 * Name of the property that holds the method of an http request
 */
AWS_AUTH_API extern const struct aws_string *g_aws_http_method_property_name;

/**
 * Name of the property that holds the URI of an http request
 */
AWS_AUTH_API extern const struct aws_string *g_aws_http_uri_property_name;

/**
 * Name of the property that holds the (hex-encoded) signature value.  This is always added to signing results.
 */
AWS_AUTH_API extern const struct aws_string *g_aws_signature_property_name;

/**
 * Name of the property that holds the (hex-encoded) signature value of the signing event that preceded this one.
 * This property must appear on signables that represent chunks or events.
 */
AWS_AUTH_API extern const struct aws_string *g_aws_previous_signature_property_name;

/*
 * Common signable constructors
 */

/**
 * Creates a signable wrapper around an http request.
 *
 * @param allocator memory allocator to use to create the signable
 * @param request http request to create a signable for
 *
 * @return the new signable object, or NULL if failure
 */
AWS_AUTH_API
struct aws_signable *aws_signable_new_http_request(struct aws_allocator *allocator, struct aws_http_message *request);

/**
<<<<<<< HEAD
 * previous_signature is the signature computed in the most recent signing that preceded this one.  It can be
 * found by copying the "signature" property from the signing_result of that most recent signing.
=======
 * Creates a signable that represents a unit of chunked encoding within an http request.
 *
 * @param allocator memory allocator use to create the signable
 * @param chunk_data stream representing the data in the chunk; it should be in its final, encoded form
 * @param previous_signature the signature computed in the most recent signing that preceded this one.  It can be
 * found by copying the "signature" property from the signing_result of that most recent signing.
 *
 * @return the new signable object, or NULL if failure
>>>>>>> 78c5b25e
 */
AWS_AUTH_API
struct aws_signable *aws_signable_new_chunk(
    struct aws_allocator *allocator,
    struct aws_input_stream *chunk_data,
    struct aws_byte_cursor previous_signature);

AWS_EXTERN_C_END

#endif /* AWS_AUTH_SIGNABLE_H */<|MERGE_RESOLUTION|>--- conflicted
+++ resolved
@@ -172,10 +172,6 @@
 struct aws_signable *aws_signable_new_http_request(struct aws_allocator *allocator, struct aws_http_message *request);
 
 /**
-<<<<<<< HEAD
- * previous_signature is the signature computed in the most recent signing that preceded this one.  It can be
- * found by copying the "signature" property from the signing_result of that most recent signing.
-=======
  * Creates a signable that represents a unit of chunked encoding within an http request.
  *
  * @param allocator memory allocator use to create the signable
@@ -184,7 +180,6 @@
  * found by copying the "signature" property from the signing_result of that most recent signing.
  *
  * @return the new signable object, or NULL if failure
->>>>>>> 78c5b25e
  */
 AWS_AUTH_API
 struct aws_signable *aws_signable_new_chunk(
