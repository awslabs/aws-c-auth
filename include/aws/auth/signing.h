--- conflicted
+++ resolved
@@ -48,31 +48,6 @@
  *      X-Amz-Algorithm,
  *      X-Amz-SignedHeaders
  *
-<<<<<<< HEAD
- * The signing result will tell exactly what header and/or query params to add to the request
- * to become a fully-signed AWS http request.
- *
- *
- * When using this signing function to sign chunks:
- *
- *   (1) The signable should be a wrapper around the chunk's input stream
- *   (2) The most-recently-computed signature value (original request or most recent chunk) must be the
- *       "previous-signature" property on the signable.
- *
- * The signing result will include the chunk's signature as the "signature" property.
- *
- *
- * When using this function to sign events:
- *
- *   (1) The signable should be a wrapper around the event's payloads and headers.  TBD: forbid :date and calculate
- *       it based on the config's date value?
- *   (2) The most-recently-computed signature value (original request or most recent chunk) must be the
- *       "previous-signature" property on the signable.
- *
- * The signing result will include the chunk's signature as the "signature" property, where it should be added
- * to the event as the value of the ":chunk-signature" header.
- *
-=======
  *   The signing result will tell exactly what header and/or query params to add to the request
  *   to become a fully-signed AWS http request.
  *
@@ -98,7 +73,6 @@
  * @param user_data opaque user data that will be passed to the completion callback
  *
  * @return AWS_OP_SUCCESS if the signing attempt was *initiated* successfully, AWS_OP_ERR otherwise
->>>>>>> 78c5b25e
  */
 AWS_AUTH_API
 int aws_sign_request_aws(
